--- conflicted
+++ resolved
@@ -1264,15 +1264,6 @@
       });
 }
 
-<<<<<<< HEAD
-void
-TimelineModel::editAction(const QString &id)
-{
-    setEdit(id);
-}
-
-=======
->>>>>>> b2b2932c
 RelatedInfo
 TimelineModel::relatedInfo(const QString &id)
 {
