--- conflicted
+++ resolved
@@ -72,17 +72,18 @@
     }
 
     Component {
-<<<<<<< HEAD
+        id: forwardCompleterComponent
+
+        ForwardCompleter {
+        }
+
+    }
+
+    Component {
         id: roomDirectoryComponent
 
         RoomDirectory {
-=======
-        id: forwardCompleterComponent
-
-        ForwardCompleter {
->>>>>>> b160baba
-        }
-
+        }
     }
 
     Shortcut {
