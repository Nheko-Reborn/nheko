import QtQuick 2.9
import QtQuick.Controls 2.3
import QtQuick.Layouts 1.2
import QtGraphicalEffects 1.0
import QtQuick.Window 2.2

import im.nheko 1.0
import im.nheko.EmojiModel 1.0

import "./delegates"
import "./emoji"

Page {
	property var colors: currentActivePalette
	property var systemInactive: SystemPalette { colorGroup: SystemPalette.Disabled }
	property var inactiveColors: currentInactivePalette ? currentInactivePalette : systemInactive
	property int avatarSize: 40
	property real highlightHue: colors.highlight.hslHue
	property real highlightSat: colors.highlight.hslSaturation
	property real highlightLight: colors.highlight.hslLightness

	palette: colors

	FontMetrics {
		id: fontMetrics
	}

<<<<<<< HEAD
	Settings {
		id: settings
		category: "user"
		property bool avatar_circles: true
		property string emoji_font_family: "default"
	}

	Settings {
		id: timelineSettings
		category: "user/timeline"
		property bool buttons: true
		property bool message_hover_highlight: false
	}

    EmojiPicker {
        id: emojiPopup
        width: 7 * 52 + 20
        height: 6 * 52 
        colors: palette
        model: EmojiProxyModel {
            category: Emoji.Category.People
            sourceModel: EmojiModel {}
        }
		Component.onCompleted: {
        	emojiPopup.picked.connect(timelineManager.queueReactionMessage)
    	}
    }

=======
>>>>>>> e5a55ab1
	Menu {
		id: messageContextMenu
		modal: true

		function show(eventId_, eventType_, isEncrypted_, showAt) {
			eventId = eventId_
			eventType = eventType_
			isEncrypted = isEncrypted_
			popup(showAt)
		}

		property string eventId
		property int eventType
		property bool isEncrypted
		MenuItem {
			text: qsTr("React")
			onClicked: chat.model.reactAction(messageContextMenu.eventId)
		}
		MenuItem {
			text: qsTr("Reply")
			onClicked: chat.model.replyAction(messageContextMenu.eventId)
		}
		MenuItem {
			text: qsTr("Read receipts")
			onTriggered: chat.model.readReceiptsAction(messageContextMenu.eventId)
		}
		MenuItem {
			text: qsTr("Mark as read")
		}
		MenuItem {
			text: qsTr("View raw message")
			onTriggered: chat.model.viewRawMessage(messageContextMenu.eventId)
		}
		MenuItem {
			visible: messageContextMenu.isEncrypted
			height: visible ? implicitHeight : 0
			text: qsTr("View decrypted raw message")
			onTriggered: chat.model.viewDecryptedRawMessage(messageContextMenu.eventId)
		}
		MenuItem {
			text: qsTr("Redact message")
			onTriggered: chat.model.redactEvent(messageContextMenu.eventId)
		}
		MenuItem {
			visible: messageContextMenu.eventType == MtxEvent.ImageMessage || messageContextMenu.eventType == MtxEvent.VideoMessage || messageContextMenu.eventType == MtxEvent.AudioMessage || messageContextMenu.eventType == MtxEvent.FileMessage || messageContextMenu.eventType == MtxEvent.Sticker
			height: visible ? implicitHeight : 0
			text: qsTr("Save as")
			onTriggered: timelineManager.timeline.saveMedia(messageContextMenu.eventId)
		}
	}

	id: timelineRoot

	Rectangle {
		anchors.fill: parent
		color: colors.window

		Label {
			visible: !timelineManager.timeline && !timelineManager.isInitialSync
			anchors.centerIn: parent
			text: qsTr("No room open")
			font.pointSize: 24
			color: colors.text
		}

		BusyIndicator {
			visible: running
			anchors.centerIn: parent
			running: timelineManager.isInitialSync
			height: 200
			width: 200
			z: 3
		}

		ListView {
			id: chat

			visible: timelineManager.timeline != null

			cacheBuffer: 400

			anchors.horizontalCenter: parent.horizontalCenter
			anchors.top: parent.top
			anchors.bottom: chatFooter.top
			width: parent.width

			anchors.leftMargin: 4
			anchors.rightMargin: scrollbar.width

			model: timelineManager.timeline

			boundsBehavior: Flickable.StopAtBounds

			ScrollHelper {
				flickable: parent
				anchors.fill: parent
			}

			Shortcut {
				sequence: StandardKey.MoveToPreviousPage
				onActivated: { chat.contentY = chat.contentY - chat.height / 2; chat.returnToBounds(); }
			}
			Shortcut {
				sequence: StandardKey.MoveToNextPage
				onActivated: { chat.contentY = chat.contentY + chat.height / 2; chat.returnToBounds(); }
			}
			Shortcut {
				sequence: StandardKey.Cancel
				onActivated: chat.model.reply = undefined
			}
			Shortcut {
				sequence: "Alt+Up"
				onActivated: chat.model.reply = chat.model.indexToId(chat.model.reply? chat.model.idToIndex(chat.model.reply) + 1 : 0)
			}
			Shortcut {
				sequence: "Alt+Down"
				onActivated: {
					var idx = chat.model.reply? chat.model.idToIndex(chat.model.reply) - 1 : -1
					chat.model.reply = idx >= 0 ? chat.model.indexToId(idx) : undefined
				}
			}

			ScrollBar.vertical: ScrollBar {
				id: scrollbar
				parent: chat.parent
				anchors.top: chat.top
				anchors.right: chat.right
				anchors.bottom: chat.bottom
			}

			spacing: 4
			verticalLayoutDirection: ListView.BottomToTop

			onCountChanged: if (atYEnd) model.currentIndex = 0 // Mark last event as read, since we are at the bottom

			delegate: Rectangle {
				// This would normally be previousSection, but our model's order is inverted.
				property bool sectionBoundary: (ListView.nextSection != "" && ListView.nextSection !== ListView.section) || model.index === chat.count - 1

				id: wrapper
				property Item section
				anchors.horizontalCenter: parent.horizontalCenter
				width: (settings.timelineMaxWidth > 100 && (parent.width - settings.timelineMaxWidth) > 32) ? settings.timelineMaxWidth : (parent.width - 32)
				height: section ? section.height + timelinerow.height : timelinerow.height
				color: "transparent"

				TimelineRow {
					id: timelinerow
					y: section ? section.y + section.height : 0
				}

				onSectionBoundaryChanged: {
					if (sectionBoundary) {
						var properties = {
							'modelData': model.dump,
							'section': ListView.section,
							'nextSection': ListView.nextSection
						}
						section = sectionHeader.createObject(wrapper, properties)
					} else {
						section.destroy()
						section = null
					}
				}

				Binding {
					target: chat.model
					property: "currentIndex"
					when: y + height + 2 * chat.spacing > chat.contentY + chat.height && y < chat.contentY + chat.height
					value: index
					delayed: true
				}

			}

			section {
				property: "section"
			}
			Component {
				id: sectionHeader
				Column {
					property var modelData
					property string section
					property string nextSection

					topPadding: 4
					bottomPadding: 4
					spacing: 8

					visible: !!modelData

					width: parent.width
					height: (section.includes(" ") ? dateBubble.height + 8 + userName.height : userName.height) + 8

					Label {
						id: dateBubble
						anchors.horizontalCenter: parent ? parent.horizontalCenter : undefined
						visible: section.includes(" ")
						text: chat.model.formatDateSeparator(modelData.timestamp)
						color: colors.text

                        height: fontMetrics.height * 1.4
                        width: contentWidth * 1.2

                        horizontalAlignment: Text.AlignHCenter
						background: Rectangle {
							radius: parent.height / 2
							color: colors.base
						}
					}
					Row {
						height: userName.height
						spacing: 8

						Avatar {
							width: avatarSize
							height: avatarSize
							url: chat.model.avatarUrl(modelData.userId).replace("mxc://", "image://MxcImage/")
							displayName: modelData.userName

							MouseArea {
								anchors.fill: parent
								onClicked: chat.model.openUserProfile(modelData.userId)
								cursorShape: Qt.PointingHandCursor
								propagateComposedEvents: true
							}
						}

						Label { 
							id: userName
							text: chat.model.escapeEmoji(modelData.userName)
							color: timelineManager.userColor(modelData.userId, colors.window)
							textFormat: Text.RichText

							MouseArea {
								anchors.fill: parent
								onClicked: chat.model.openUserProfile(section.split(" ")[0])
								cursorShape: Qt.PointingHandCursor
								propagateComposedEvents: true
							}
						}
					}
				}
			}

            footer:  BusyIndicator {
                anchors.horizontalCenter: parent.horizontalCenter
                running: chat.model && chat.model.paginationInProgress
                height: 50
                width: 50
                z: 3
            }
		}

		Rectangle {
			id: chatFooter

			height: Math.max(fontMetrics.height * 1.2, footerContent.height)
			anchors.left: parent.left
			anchors.right: parent.right
			anchors.bottom: parent.bottom
			z: 3

			color: "transparent"

			Column {
				id: footerContent
				anchors.left: parent.left
				anchors.right: parent.right

				Label {
					id: typingDisplay
					anchors.left: parent.left
					anchors.right: parent.right
					anchors.leftMargin: 10
					anchors.rightMargin: 10

					color: colors.text
					text: chat.model ? chat.model.formatTypingUsers(chat.model.typingUsers, colors.window) : ""
					textFormat: Text.RichText
				}

				Rectangle {
					anchors.left: parent.left
					anchors.right: parent.right

					id: replyPopup

					visible: chat.model && chat.model.reply
					// Height of child, plus margins, plus border
					height: replyPreview.height + 10
					color: colors.base


					Reply {
						id: replyPreview

						anchors.left: parent.left
						anchors.leftMargin: 10
						anchors.right: closeReplyButton.left
						anchors.rightMargin: 20
						anchors.bottom: parent.bottom

						modelData: chat.model ? chat.model.getDump(chat.model.reply) : {}
						userColor: timelineManager.userColor(modelData.userId, colors.window)
					}

					ImageButton {
						id: closeReplyButton

						anchors.right: parent.right
						anchors.rightMargin: 15
						anchors.top: replyPreview.top
						hoverEnabled: true
						width: 16
						height: 16

						image: ":/icons/icons/ui/remove-symbol.png"
						ToolTip.visible: closeReplyButton.hovered
						ToolTip.text: qsTr("Close")

						onClicked: chat.model.reply = undefined
					}
				}
			}
		}
	}
}<|MERGE_RESOLUTION|>--- conflicted
+++ resolved
@@ -25,7 +25,6 @@
 		id: fontMetrics
 	}
 
-<<<<<<< HEAD
 	Settings {
 		id: settings
 		category: "user"
@@ -54,8 +53,6 @@
     	}
     }
 
-=======
->>>>>>> e5a55ab1
 	Menu {
 		id: messageContextMenu
 		modal: true
