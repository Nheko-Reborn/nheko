#include "TimelineViewManager.h"

#include <QDesktopServices>
#include <QMetaType>
#include <QPalette>
#include <QQmlContext>
#include <QQmlEngine>
#include <QString>

#include "BlurhashProvider.h"
#include "CallManager.h"
#include "ChatPage.h"
#include "ColorImageProvider.h"
#include "DelegateChooser.h"
#include "Logging.h"
#include "MainWindow.h"
#include "MatrixClient.h"
#include "MxcImageProvider.h"
#include "UserSettingsPage.h"
#include "dialogs/ImageOverlay.h"
#include "emoji/EmojiModel.h"
#include "emoji/Provider.h"

#include <iostream> //only for debugging

Q_DECLARE_METATYPE(mtx::events::collections::TimelineEvents)
Q_DECLARE_METATYPE(std::vector<DeviceInfo>)

namespace msgs = mtx::events::msg;

void
DeviceVerificationList::add(QString tran_id)
{
        this->deviceVerificationList.push_back(tran_id);
}
void
DeviceVerificationList::remove(QString tran_id)
{
        this->deviceVerificationList.removeOne(tran_id);
}
bool
DeviceVerificationList::exist(QString tran_id)
{
        return this->deviceVerificationList.contains(tran_id);
}

void
TimelineViewManager::updateEncryptedDescriptions()
{
        auto decrypt = settings->decryptSidebar();
        QHash<QString, QSharedPointer<TimelineModel>>::iterator i;
        for (i = models.begin(); i != models.end(); ++i) {
                auto ptr = i.value();

                if (!ptr.isNull()) {
                        ptr->setDecryptDescription(decrypt);
                        ptr->updateLastMessage();
                }
        }
}

void
TimelineViewManager::updateColorPalette()
{
        userColors.clear();

        if (settings->theme() == "light") {
                view->rootContext()->setContextProperty("currentActivePalette", QPalette());
                view->rootContext()->setContextProperty("currentInactivePalette", QPalette());
        } else if (settings->theme() == "dark") {
                view->rootContext()->setContextProperty("currentActivePalette", QPalette());
                view->rootContext()->setContextProperty("currentInactivePalette", QPalette());
        } else {
                view->rootContext()->setContextProperty("currentActivePalette", QPalette());
                view->rootContext()->setContextProperty("currentInactivePalette", nullptr);
        }
}

QColor
TimelineViewManager::userColor(QString id, QColor background)
{
        if (!userColors.contains(id))
                userColors.insert(
                  id, QColor(utils::generateContrastingHexColor(id, background.name())));
        return userColors.value(id);
}

QString
TimelineViewManager::userPresence(QString id) const
{
        if (id.isEmpty())
                return "";
        else
                return QString::fromStdString(
                  mtx::presence::to_string(cache::presenceState(id.toStdString())));
}

QString
TimelineViewManager::userStatus(QString id) const
{
        return QString::fromStdString(cache::statusMessage(id.toStdString()));
}

TimelineViewManager::TimelineViewManager(QSharedPointer<UserSettings> userSettings,
                                         CallManager *callManager,
                                         ChatPage *parent)
  : imgProvider(new MxcImageProvider())
  , colorImgProvider(new ColorImageProvider())
  , blurhashProvider(new BlurhashProvider())
  , callManager_(callManager)
  , settings(userSettings)
{
        qRegisterMetaType<mtx::events::msg::KeyVerificationAccept>();
        qRegisterMetaType<mtx::events::msg::KeyVerificationCancel>();
        qRegisterMetaType<mtx::events::msg::KeyVerificationDone>();
        qRegisterMetaType<mtx::events::msg::KeyVerificationKey>();
        qRegisterMetaType<mtx::events::msg::KeyVerificationMac>();
        qRegisterMetaType<mtx::events::msg::KeyVerificationReady>();
        qRegisterMetaType<mtx::events::msg::KeyVerificationRequest>();
        qRegisterMetaType<mtx::events::msg::KeyVerificationStart>();

        qmlRegisterUncreatableMetaObject(qml_mtx_events::staticMetaObject,
                                         "im.nheko",
                                         1,
                                         0,
                                         "MtxEvent",
                                         "Can't instantiate enum!");
        qmlRegisterUncreatableMetaObject(verification::staticMetaObject,
                                         "im.nheko",
                                         1,
                                         0,
                                         "VerificationStatus",
                                         "Can't instantiate enum!");

        qmlRegisterType<DelegateChoice>("im.nheko", 1, 0, "DelegateChoice");
        qmlRegisterType<DelegateChooser>("im.nheko", 1, 0, "DelegateChooser");
        qmlRegisterType<DeviceVerificationFlow>("im.nheko", 1, 0, "DeviceVerificationFlow");
        qmlRegisterUncreatableType<UserProfile>(
          "im.nheko",
          1,
          0,
          "UserProfileModel",
          "UserProfile needs to be instantiated on the C++ side");
        qmlRegisterSingletonType<TimelineViewManager>(
          "im.nheko", 1, 0, "TimelineManager", [this](QQmlEngine *, QJSEngine *) { return this; });
        qmlRegisterSingletonType<UserSettings>(
          "im.nheko", 1, 0, "Settings", [this](QQmlEngine *, QJSEngine *) {
                  return this->settings.data();
          });

        qRegisterMetaType<mtx::events::collections::TimelineEvents>();
        qRegisterMetaType<std::vector<DeviceInfo>>();

        qmlRegisterType<emoji::EmojiModel>("im.nheko.EmojiModel", 1, 0, "EmojiModel");
        qmlRegisterType<emoji::EmojiProxyModel>("im.nheko.EmojiModel", 1, 0, "EmojiProxyModel");
        qmlRegisterUncreatableType<QAbstractItemModel>(
          "im.nheko.EmojiModel", 1, 0, "QAbstractItemModel", "Used by proxy models");
        qmlRegisterUncreatableType<emoji::Emoji>(
          "im.nheko.EmojiModel", 1, 0, "Emoji", "Used by emoji models");
        qmlRegisterUncreatableMetaObject(emoji::staticMetaObject,
                                         "im.nheko.EmojiModel",
                                         1,
                                         0,
                                         "EmojiCategory",
                                         "Error: Only enums");
        this->dvList = new DeviceVerificationList;

#ifdef USE_QUICK_VIEW
        view      = new QQuickView();
        container = QWidget::createWindowContainer(view, parent);
#else
        view      = new QQuickWidget(parent);
        container = view;
        view->setResizeMode(QQuickWidget::SizeRootObjectToView);
        container->setSizePolicy(QSizePolicy::Expanding, QSizePolicy::Expanding);

#if (QT_VERSION >= QT_VERSION_CHECK(5, 10, 0))
        view->quickWindow()->setTextRenderType(QQuickWindow::NativeTextRendering);
#endif

        connect(view, &QQuickWidget::statusChanged, this, [](QQuickWidget::Status status) {
                nhlog::ui()->debug("Status changed to {}", status);
        });
#endif
        container->setMinimumSize(200, 200);
        view->rootContext()->setContextProperty("deviceVerificationList", this->dvList);
        updateColorPalette();
        view->engine()->addImageProvider("MxcImage", imgProvider);
        view->engine()->addImageProvider("colorimage", colorImgProvider);
        view->engine()->addImageProvider("blurhash", blurhashProvider);
        view->setSource(QUrl("qrc:///qml/TimelineView.qml"));

        connect(parent, &ChatPage::themeChanged, this, &TimelineViewManager::updateColorPalette);
        connect(parent,
                &ChatPage::decryptSidebarChanged,
                this,
                &TimelineViewManager::updateEncryptedDescriptions);
<<<<<<< HEAD
        connect(
          dynamic_cast<ChatPage *>(parent),
          &ChatPage::recievedRoomDeviceVerificationRequest,
          this,
          [this](const mtx::events::RoomEvent<mtx::events::msg::KeyVerificationRequest> &message,
                 TimelineModel *model) {
                  if (!(this->dvList->exist(QString::fromStdString(message.event_id)))) {
                          auto flow = new DeviceVerificationFlow(
                            this, DeviceVerificationFlow::Type::RoomMsg, model);
                          if (std::find(message.content.methods.begin(),
                                        message.content.methods.end(),
                                        mtx::events::msg::VerificationMethods::SASv1) !=
                              message.content.methods.end()) {
                                  flow->setEventId(message.event_id);
                                  emit newDeviceVerificationRequest(
                                    std::move(flow),
                                    QString::fromStdString(message.event_id),
                                    QString::fromStdString(message.sender),
                                    QString::fromStdString(message.content.from_device),
                                    true);
                          } else {
                                  flow->cancelVerification(
                                    DeviceVerificationFlow::Error::UnknownMethod);
                          }
                  }
          });
        connect(
          dynamic_cast<ChatPage *>(parent),
          &ChatPage::recievedDeviceVerificationRequest,
          this,
          [this](const mtx::events::msg::KeyVerificationRequest &msg, std::string sender) {
                  if (!(this->dvList->exist(QString::fromStdString(msg.transaction_id.value())))) {
                          auto flow = new DeviceVerificationFlow(this);
                          if (std::find(msg.methods.begin(),
                                        msg.methods.end(),
                                        mtx::events::msg::VerificationMethods::SASv1) !=
                              msg.methods.end()) {
                                  emit newDeviceVerificationRequest(
                                    std::move(flow),
                                    QString::fromStdString(msg.transaction_id.value()),
                                    QString::fromStdString(sender),
                                    QString::fromStdString(msg.from_device));
                          } else {
                                  flow->cancelVerification(
                                    DeviceVerificationFlow::Error::UnknownMethod);
                          }
                  }
          });
        connect(
          dynamic_cast<ChatPage *>(parent),
          &ChatPage::recievedDeviceVerificationStart,
          this,
          [this](const mtx::events::msg::KeyVerificationStart &msg, std::string sender) {
                  if (msg.transaction_id.has_value()) {
                          if (!(this->dvList->exist(
                                QString::fromStdString(msg.transaction_id.value())))) {
                                  auto flow            = new DeviceVerificationFlow(this);
                                  flow->canonical_json = nlohmann::json(msg);
                                  if ((std::find(msg.key_agreement_protocols.begin(),
                                                 msg.key_agreement_protocols.end(),
                                                 "curve25519-hkdf-sha256") !=
                                       msg.key_agreement_protocols.end()) &&
                                      (std::find(msg.hashes.begin(), msg.hashes.end(), "sha256") !=
                                       msg.hashes.end()) &&
                                      (std::find(msg.message_authentication_codes.begin(),
                                                 msg.message_authentication_codes.end(),
                                                 "hmac-sha256") !=
                                       msg.message_authentication_codes.end())) {
                                          if (std::find(msg.short_authentication_string.begin(),
                                                        msg.short_authentication_string.end(),
                                                        mtx::events::msg::SASMethods::Emoji) !=
                                              msg.short_authentication_string.end()) {
                                                  flow->setMethod(
                                                    DeviceVerificationFlow::Method::Emoji);
                                          } else if (std::find(
                                                       msg.short_authentication_string.begin(),
                                                       msg.short_authentication_string.end(),
                                                       mtx::events::msg::SASMethods::Decimal) !=
                                                     msg.short_authentication_string.end()) {
                                                  flow->setMethod(
                                                    DeviceVerificationFlow::Method::Decimal);
                                          } else {
                                                  flow->cancelVerification(
                                                    DeviceVerificationFlow::Error::UnknownMethod);
                                                  return;
                                          }
                                          emit newDeviceVerificationRequest(
                                            std::move(flow),
                                            QString::fromStdString(msg.transaction_id.value()),
                                            QString::fromStdString(sender),
                                            QString::fromStdString(msg.from_device));
                                  } else {
                                          flow->cancelVerification(
                                            DeviceVerificationFlow::Error::UnknownMethod);
                                  }
                          }
                  }
          });
        connect(dynamic_cast<ChatPage *>(parent), &ChatPage::loggedOut, this, [this]() {
=======
        connect(parent, &ChatPage::loggedOut, this, [this]() {
>>>>>>> 5e0eb945
                isInitialSync_ = true;
                emit initialSyncChanged(true);
        });
}

void
TimelineViewManager::sync(const mtx::responses::Rooms &rooms)
{
        for (const auto &[room_id, room] : rooms.join) {
                // addRoom will only add the room, if it doesn't exist
                addRoom(QString::fromStdString(room_id));
                const auto &room_model = models.value(QString::fromStdString(room_id));
                if (!isInitialSync_)
                        connect(room_model.data(),
                                &TimelineModel::newCallEvent,
                                callManager_,
                                &CallManager::syncEvent);
                room_model->syncState(room.state);
                room_model->addEvents(room.timeline);
                if (!isInitialSync_)
                        disconnect(room_model.data(),
                                   &TimelineModel::newCallEvent,
                                   callManager_,
                                   &CallManager::syncEvent);

                if (ChatPage::instance()->userSettings()->typingNotifications()) {
                        std::vector<QString> typing;
                        typing.reserve(room.ephemeral.typing.size());
                        for (const auto &user : room.ephemeral.typing) {
                                if (user != http::client()->user_id().to_string())
                                        typing.push_back(QString::fromStdString(user));
                        }
                        room_model->updateTypingUsers(typing);
                }
        }

        this->isInitialSync_ = false;
        emit initialSyncChanged(false);
}

void
TimelineViewManager::addRoom(const QString &room_id)
{
        if (!models.contains(room_id)) {
                QSharedPointer<TimelineModel> newRoom(new TimelineModel(this, room_id));
                newRoom->setDecryptDescription(settings->decryptSidebar());

                connect(newRoom.data(),
                        &TimelineModel::newEncryptedImage,
                        imgProvider,
                        &MxcImageProvider::addEncryptionInfo);
                models.insert(room_id, std::move(newRoom));
        }
}

void
TimelineViewManager::setHistoryView(const QString &room_id)
{
        nhlog::ui()->info("Trying to activate room {}", room_id.toStdString());

        auto room = models.find(room_id);
        if (room != models.end()) {
                timeline_ = room.value().data();
                emit activeTimelineChanged(timeline_);
                nhlog::ui()->info("Activated room {}", room_id.toStdString());
        }
}

QString
TimelineViewManager::escapeEmoji(QString str) const
{
        return utils::replaceEmoji(str);
}

void
TimelineViewManager::openImageOverlay(QString mxcUrl, QString eventId) const
{
        QQuickImageResponse *imgResponse =
          imgProvider->requestImageResponse(mxcUrl.remove("mxc://"), QSize());
        connect(imgResponse, &QQuickImageResponse::finished, this, [this, eventId, imgResponse]() {
                if (!imgResponse->errorString().isEmpty()) {
                        nhlog::ui()->error("Error when retrieving image for overlay: {}",
                                           imgResponse->errorString().toStdString());
                        return;
                }
                auto pixmap = QPixmap::fromImage(imgResponse->textureFactory()->image());

                auto imgDialog = new dialogs::ImageOverlay(pixmap);
                imgDialog->showFullScreen();
                connect(imgDialog,
                        &dialogs::ImageOverlay::saving,
                        timeline_,
                        [this, eventId, imgDialog]() {
                                // hide the overlay while presenting the save dialog for better
                                // cross platform support.
                                imgDialog->hide();

                                if (!timeline_->saveMedia(eventId)) {
                                        imgDialog->show();
                                } else {
                                        imgDialog->close();
                                }
                        });
        });
}

void
TimelineViewManager::openLink(QString link) const
{
        QDesktopServices::openUrl(link);
}

void
TimelineViewManager::openInviteUsersDialog()
{
        MainWindow::instance()->openInviteUsersDialog(
          [this](const QStringList &invitees) { emit inviteUsers(invitees); });
}
void
TimelineViewManager::openMemberListDialog() const
{
        MainWindow::instance()->openMemberListDialog(timeline_->roomId());
}
void
TimelineViewManager::openLeaveRoomDialog() const
{
        MainWindow::instance()->openLeaveRoomDialog(timeline_->roomId());
}
void
TimelineViewManager::openRoomSettings() const
{
        MainWindow::instance()->openRoomSettings(timeline_->roomId());
}

void
TimelineViewManager::updateReadReceipts(const QString &room_id,
                                        const std::vector<QString> &event_ids)
{
        auto room = models.find(room_id);
        if (room != models.end()) {
                room.value()->markEventsAsRead(event_ids);
        }
}

void
TimelineViewManager::initWithMessages(const std::map<QString, mtx::responses::Timeline> &msgs)
{
        for (const auto &e : msgs) {
                addRoom(e.first);

                models.value(e.first)->addEvents(e.second);
        }
}

void
TimelineViewManager::queueTextMessage(const QString &msg)
{
        if (!timeline_)
                return;

        mtx::events::msg::Text text = {};
        text.body                   = msg.trimmed().toStdString();

        if (settings->markdown()) {
                text.formatted_body = utils::markdownToHtml(msg).toStdString();

                // Don't send formatted_body, when we don't need to
                if (text.formatted_body.find("<") == std::string::npos)
                        text.formatted_body = "";
                else
                        text.format = "org.matrix.custom.html";
        }

        if (!timeline_->reply().isEmpty()) {
                auto related = timeline_->relatedInfo(timeline_->reply());

                QString body;
                bool firstLine = true;
                for (const auto &line : related.quoted_body.split("\n")) {
                        if (firstLine) {
                                firstLine = false;
                                body = QString("> <%1> %2\n").arg(related.quoted_user).arg(line);
                        } else {
                                body = QString("%1\n> %2\n").arg(body).arg(line);
                        }
                }

                text.body = QString("%1\n%2").arg(body).arg(msg).toStdString();

                // NOTE(Nico): rich replies always need a formatted_body!
                text.format = "org.matrix.custom.html";
                if (settings->markdown())
                        text.formatted_body =
                          utils::getFormattedQuoteBody(related, utils::markdownToHtml(msg))
                            .toStdString();
                else
                        text.formatted_body =
                          utils::getFormattedQuoteBody(related, msg.toHtmlEscaped()).toStdString();

                text.relates_to.in_reply_to.event_id = related.related_event;
                timeline_->resetReply();
        }

        timeline_->sendMessageEvent(text, mtx::events::EventType::RoomMessage);
}

void
TimelineViewManager::queueEmoteMessage(const QString &msg)
{
        auto html = utils::markdownToHtml(msg);

        mtx::events::msg::Emote emote;
        emote.body = msg.trimmed().toStdString();

        if (html != msg.trimmed().toHtmlEscaped() && settings->markdown()) {
                emote.formatted_body = html.toStdString();
                emote.format         = "org.matrix.custom.html";
        }

        if (!timeline_->reply().isEmpty()) {
                emote.relates_to.in_reply_to.event_id = timeline_->reply().toStdString();
                timeline_->resetReply();
        }

        if (timeline_)
                timeline_->sendMessageEvent(emote, mtx::events::EventType::RoomMessage);
}

void
TimelineViewManager::queueReactionMessage(const QString &reactedEvent, const QString &reactionKey)
{
        if (!timeline_)
                return;

        auto reactions = timeline_->reactions(reactedEvent.toStdString());

        QString selfReactedEvent;
        for (const auto &reaction : reactions) {
                if (reactionKey == reaction.key_) {
                        selfReactedEvent = reaction.selfReactedEvent_;
                        break;
                }
        }

        if (selfReactedEvent.startsWith("m"))
                return;

        // If selfReactedEvent is empty, that means we haven't previously reacted
        if (selfReactedEvent.isEmpty()) {
                mtx::events::msg::Reaction reaction;
                reaction.relates_to.rel_type = mtx::common::RelationType::Annotation;
                reaction.relates_to.event_id = reactedEvent.toStdString();
                reaction.relates_to.key      = reactionKey.toStdString();

                timeline_->sendMessageEvent(reaction, mtx::events::EventType::Reaction);
                // Otherwise, we have previously reacted and the reaction should be redacted
        } else {
                timeline_->redactEvent(selfReactedEvent);
        }
}

void
TimelineViewManager::queueImageMessage(const QString &roomid,
                                       const QString &filename,
                                       const std::optional<mtx::crypto::EncryptedFile> &file,
                                       const QString &url,
                                       const QString &mime,
                                       uint64_t dsize,
                                       const QSize &dimensions,
                                       const QString &blurhash)
{
        mtx::events::msg::Image image;
        image.info.mimetype = mime.toStdString();
        image.info.size     = dsize;
        image.info.blurhash = blurhash.toStdString();
        image.body          = filename.toStdString();
        image.info.h        = dimensions.height();
        image.info.w        = dimensions.width();

        if (file)
                image.file = file;
        else
                image.url = url.toStdString();

        auto model = models.value(roomid);
        if (!model->reply().isEmpty()) {
                image.relates_to.in_reply_to.event_id = model->reply().toStdString();
                model->resetReply();
        }

        model->sendMessageEvent(image, mtx::events::EventType::RoomMessage);
}

void
TimelineViewManager::queueFileMessage(
  const QString &roomid,
  const QString &filename,
  const std::optional<mtx::crypto::EncryptedFile> &encryptedFile,
  const QString &url,
  const QString &mime,
  uint64_t dsize)
{
        mtx::events::msg::File file;
        file.info.mimetype = mime.toStdString();
        file.info.size     = dsize;
        file.body          = filename.toStdString();

        if (encryptedFile)
                file.file = encryptedFile;
        else
                file.url = url.toStdString();

        auto model = models.value(roomid);
        if (!model->reply().isEmpty()) {
                file.relates_to.in_reply_to.event_id = model->reply().toStdString();
                model->resetReply();
        }

        model->sendMessageEvent(file, mtx::events::EventType::RoomMessage);
}

void
TimelineViewManager::queueAudioMessage(const QString &roomid,
                                       const QString &filename,
                                       const std::optional<mtx::crypto::EncryptedFile> &file,
                                       const QString &url,
                                       const QString &mime,
                                       uint64_t dsize)
{
        mtx::events::msg::Audio audio;
        audio.info.mimetype = mime.toStdString();
        audio.info.size     = dsize;
        audio.body          = filename.toStdString();
        audio.url           = url.toStdString();

        if (file)
                audio.file = file;
        else
                audio.url = url.toStdString();

        auto model = models.value(roomid);
        if (!model->reply().isEmpty()) {
                audio.relates_to.in_reply_to.event_id = model->reply().toStdString();
                model->resetReply();
        }

        model->sendMessageEvent(audio, mtx::events::EventType::RoomMessage);
}

void
TimelineViewManager::queueVideoMessage(const QString &roomid,
                                       const QString &filename,
                                       const std::optional<mtx::crypto::EncryptedFile> &file,
                                       const QString &url,
                                       const QString &mime,
                                       uint64_t dsize)
{
        mtx::events::msg::Video video;
        video.info.mimetype = mime.toStdString();
        video.info.size     = dsize;
        video.body          = filename.toStdString();

        if (file)
                video.file = file;
        else
                video.url = url.toStdString();

        auto model = models.value(roomid);
        if (!model->reply().isEmpty()) {
                video.relates_to.in_reply_to.event_id = model->reply().toStdString();
                model->resetReply();
        }

        model->sendMessageEvent(video, mtx::events::EventType::RoomMessage);
}

void
TimelineViewManager::queueCallMessage(const QString &roomid,
                                      const mtx::events::msg::CallInvite &callInvite)
{
        models.value(roomid)->sendMessageEvent(callInvite, mtx::events::EventType::CallInvite);
}

void
TimelineViewManager::queueCallMessage(const QString &roomid,
                                      const mtx::events::msg::CallCandidates &callCandidates)
{
        models.value(roomid)->sendMessageEvent(callCandidates,
                                               mtx::events::EventType::CallCandidates);
}

void
TimelineViewManager::queueCallMessage(const QString &roomid,
                                      const mtx::events::msg::CallAnswer &callAnswer)
{
        models.value(roomid)->sendMessageEvent(callAnswer, mtx::events::EventType::CallAnswer);
}

void
TimelineViewManager::queueCallMessage(const QString &roomid,
                                      const mtx::events::msg::CallHangUp &callHangUp)
{
        models.value(roomid)->sendMessageEvent(callHangUp, mtx::events::EventType::CallHangUp);
}<|MERGE_RESOLUTION|>--- conflicted
+++ resolved
@@ -195,7 +195,6 @@
                 &ChatPage::decryptSidebarChanged,
                 this,
                 &TimelineViewManager::updateEncryptedDescriptions);
-<<<<<<< HEAD
         connect(
           dynamic_cast<ChatPage *>(parent),
           &ChatPage::recievedRoomDeviceVerificationRequest,
@@ -294,10 +293,7 @@
                           }
                   }
           });
-        connect(dynamic_cast<ChatPage *>(parent), &ChatPage::loggedOut, this, [this]() {
-=======
         connect(parent, &ChatPage::loggedOut, this, [this]() {
->>>>>>> 5e0eb945
                 isInitialSync_ = true;
                 emit initialSyncChanged(true);
         });
