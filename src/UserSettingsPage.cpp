--- conflicted
+++ resolved
@@ -17,6 +17,7 @@
 
 #include <QApplication>
 #include <QComboBox>
+#include <QCoreApplication>
 #include <QFileDialog>
 #include <QFontComboBox>
 #include <QFormLayout>
@@ -36,7 +37,6 @@
 #include <QString>
 #include <QTextStream>
 #include <QtQml>
-#include <QCoreApplication>
 
 #include "Cache.h"
 #include "Config.h"
@@ -311,9 +311,6 @@
 }
 
 void
-<<<<<<< HEAD
-UserSettings::setMicrophone(QString microphone)
-=======
 UserSettings::setShareKeysWithTrustedUsers(bool shareKeys)
 {
         if (shareKeys == shareKeysWithTrustedUsers_)
@@ -325,8 +322,7 @@
 }
 
 void
-UserSettings::setDefaultAudioSource(const QString &defaultAudioSource)
->>>>>>> 80474426
+UserSettings::setMicrophone(QString microphone)
 {
         if (microphone == microphone_)
                 return;
@@ -491,7 +487,8 @@
 
         auto versionInfo = new QLabel(QString("%1 | %2").arg(nheko::version).arg(nheko::build_os));
         if (QCoreApplication::applicationName() != "nheko")
-                versionInfo->setText(versionInfo->text() + " | " + tr("profile: %1").arg(QCoreApplication::applicationName()));
+                versionInfo->setText(versionInfo->text() + " | " +
+                                     tr("profile: %1").arg(QCoreApplication::applicationName()));
         versionInfo->setTextInteractionFlags(Qt::TextBrowserInteraction);
 
         topBarLayout_ = new QHBoxLayout;
@@ -512,32 +509,6 @@
         general_->setSizePolicy(QSizePolicy::Ignored, QSizePolicy::Fixed);
         general_->setFont(font);
 
-<<<<<<< HEAD
-        trayToggle_               = new Toggle{this};
-        startInTrayToggle_        = new Toggle{this};
-        avatarCircles_            = new Toggle{this};
-        decryptSidebar_           = new Toggle(this);
-        groupViewToggle_          = new Toggle{this};
-        timelineButtonsToggle_    = new Toggle{this};
-        typingNotifications_      = new Toggle{this};
-        messageHoverHighlight_    = new Toggle{this};
-        enlargeEmojiOnlyMessages_ = new Toggle{this};
-        sortByImportance_         = new Toggle{this};
-        readReceipts_             = new Toggle{this};
-        markdown_                 = new Toggle{this};
-        desktopNotifications_     = new Toggle{this};
-        alertOnNotification_      = new Toggle{this};
-        useStunServer_            = new Toggle{this};
-        scaleFactorCombo_         = new QComboBox{this};
-        fontSizeCombo_            = new QComboBox{this};
-        fontSelectionCombo_       = new QComboBox{this};
-        emojiFontSelectionCombo_  = new QComboBox{this};
-        microphoneCombo_          = new QComboBox{this};
-        cameraCombo_              = new QComboBox{this};
-        cameraResolutionCombo_    = new QComboBox{this};
-        cameraFrameRateCombo_     = new QComboBox{this};
-        timelineMaxWidthSpin_     = new QSpinBox{this};
-=======
         trayToggle_                = new Toggle{this};
         startInTrayToggle_         = new Toggle{this};
         avatarCircles_             = new Toggle{this};
@@ -559,8 +530,11 @@
         fontSizeCombo_             = new QComboBox{this};
         fontSelectionCombo_        = new QFontComboBox{this};
         emojiFontSelectionCombo_   = new QComboBox{this};
+        microphoneCombo_           = new QComboBox{this};
+        cameraCombo_               = new QComboBox{this};
+        cameraResolutionCombo_     = new QComboBox{this};
+        cameraFrameRateCombo_      = new QComboBox{this};
         timelineMaxWidthSpin_      = new QSpinBox{this};
->>>>>>> 80474426
 
         if (!settings_->tray())
                 startInTrayToggle_->setDisabled(true);
