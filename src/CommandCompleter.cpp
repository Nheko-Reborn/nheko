// SPDX-FileCopyrightText: 2021 Nheko Contributors
// SPDX-FileCopyrightText: 2022 Nheko Contributors
// SPDX-FileCopyrightText: 2023 Nheko Contributors
//
// SPDX-License-Identifier: GPL-3.0-or-later

#include "CommandCompleter.h"

#include "CompletionModelRoles.h"

CommandCompleter::CommandCompleter(QObject *parent)
  : QAbstractListModel(parent)
{
}

QHash<int, QByteArray>
CommandCompleter::roleNames() const
{
    return {
      {CompletionModel::CompletionRole, "completionRole"},
      {CompletionModel::SearchRole, "searchRole"},
      {CompletionModel::SearchRole2, "searchRole2"},
      {Roles::Name, "name"},
      {Roles::Description, "description"},
    };
}

QVariant
CommandCompleter::data(const QModelIndex &index, int role) const
{
    if (hasIndex(index.row(), index.column(), index.parent())) {
        switch (role) {
        case CompletionModel::CompletionRole:
            // append space where applicable in a completion
            switch (index.row()) {
            case Me:
                return QStringLiteral("/me ");
            case React:
                return QStringLiteral("/react ");
            case Join:
                return QStringLiteral("/join ");
            case Knock:
                return QStringLiteral("/knock ");
            case Part:
                return QStringLiteral("/part ");
            case Leave:
                return QStringLiteral("/leave ");
            case Invite:
                return QStringLiteral("/invite @");
            case Kick:
                return QStringLiteral("/kick @");
            case Ban:
                return QStringLiteral("/ban @");
            case Unban:
                return QStringLiteral("/unban @");
            case Redact:
<<<<<<< HEAD
                return QString("/redact ");
            case MyRoomnick:
                return QString("/myroomnick ");
=======
                return QStringLiteral("/redact ");
>>>>>>> 8e0db5e1
            case Roomnick:
                return QStringLiteral("/roomnick ");
            case Shrug:
                return QStringLiteral("/shrug");
            case Fliptable:
                return QStringLiteral("/fliptable");
            case Unfliptable:
                return QStringLiteral("/unfliptable");
            case Sovietflip:
                return QStringLiteral("/sovietflip");
            case ClearTimeline:
                return QStringLiteral("/clear-timeline");
            case ResetState:
                return QStringLiteral("/reset-state");
            case RotateMegolmSession:
                return QStringLiteral("/rotate-megolm-session");
            case Md:
                return QStringLiteral("/md ");
            case Cmark:
                return QStringLiteral("/cmark ");
            case Plain:
                return QStringLiteral("/plain ");
            case Rainbow:
                return QStringLiteral("/rainbow ");
            case RainbowMe:
                return QStringLiteral("/rainbowme ");
            case Notice:
                return QStringLiteral("/notice ");
            case RainbowNotice:
                return QStringLiteral("/rainbownotice ");
            case Confetti:
                return QStringLiteral("/confetti ");
            case RainbowConfetti:
                return QStringLiteral("/rainbowconfetti ");
            case Goto:
                return QStringLiteral("/goto ");
            case ConvertToDm:
                return QStringLiteral("/converttodm");
            case ConvertToRoom:
                return QStringLiteral("/converttoroom");
            default:
                return {};
            }
        case CompletionModel::SearchRole:
        case Qt::DisplayRole:
        case Roles::Name:
            switch (index.row()) {
            case Me:
                return tr("/me <message>");
            case React:
                return tr("/react <text>");
            case Join:
                return tr("/join <!roomid|#alias> [reason]");
            case Knock:
                return tr("/knock <!roomid|#alias> [reason]");
            case Part:
                return tr("/part [reason]");
            case Leave:
                return tr("/leave [reason]");
            case Invite:
                return tr("/invite <@userid> [reason]");
            case Kick:
                return tr("/kick <@userid> [reason]");
            case Ban:
                return tr("/ban <@userid> [reason]");
            case Unban:
                return tr("/unban <@userid> [reason]");
            case Redact:
<<<<<<< HEAD
                return tr("/redact ($eventid|@userid)");
            case MyRoomnick:
                return tr("/myroomnick <displayname>");
=======
                return tr("/redact <$eventid|@userid>");
>>>>>>> 8e0db5e1
            case Roomnick:
                return tr("/roomnick <displayname>");
            case Shrug:
                return tr("/shrug [message]");
            case Fliptable:
                return QStringLiteral("/fliptable");
            case Unfliptable:
                return QStringLiteral("/unfliptable");
            case Sovietflip:
                return QStringLiteral("/sovietflip");
            case ClearTimeline:
                return QStringLiteral("/clear-timeline");
            case ResetState:
                return QStringLiteral("/reset-state");
            case RotateMegolmSession:
                return QStringLiteral("/rotate-megolm-session");
            case Md:
                return tr("/md <message>");
            case Cmark:
                return tr("/cmark <message>");
            case Plain:
                return tr("/plain <message>");
            case Rainbow:
                return tr("/rainbow <message>");
            case RainbowMe:
                return tr("/rainbowme <message>");
            case Notice:
                return tr("/notice <message>");
            case RainbowNotice:
                return tr("/rainbownotice <message>");
            case Confetti:
                return tr("/confetti [message]");
            case RainbowConfetti:
                return tr("/rainbowconfetti [message]");
            case Goto:
                return tr("/goto <message reference>");
            case ConvertToDm:
                return QStringLiteral("/converttodm");
            case ConvertToRoom:
                return QStringLiteral("/converttoroom");
            default:
                return {};
            }
        case CompletionModel::SearchRole2:
        case Roles::Description:
            switch (index.row()) {
            case Me:
                return tr("Send a message expressing an action.");
            case React:
                return tr("Send <text> as a reaction when you’re replying to a message.");
            case Join:
                return tr("Join a room. Reason is optional.");
            case Knock:
                return tr("Ask to join a room. Reason is optional.");
            case Part:
                return tr("Leave a room. Reason is optional.");
            case Leave:
                return tr("Leave a room. Reason is optional.");
            case Invite:
                return tr("Invite a user into the current room. Reason is optional.");
            case Kick:
                return tr("Kick a user from the current room. Reason is optional.");
            case Ban:
                return tr("Ban a user from the current room. Reason is optional.");
            case Unban:
                return tr("Unban a user in the current room. Reason is optional.");
            case Redact:
                return tr("Redact an event or all locally cached messages of a user.");
            case Roomnick:
                return tr("Change your displayname in this room.");
            case Shrug:
                return tr("¯\\_(ツ)_/¯ with an optional message.");
            case Fliptable:
                return tr("(╯°□°)╯︵ ┻━┻");
            case Unfliptable:
                return tr("┯━┯╭( º _ º╭)");
            case Sovietflip:
                return tr("ノ┬─┬ノ ︵ ( \\o°o)\\");
            case ClearTimeline:
                return tr("Clear the currently cached messages in this room.");
            case ResetState:
                return tr("Refetch the state in this room.");
            case RotateMegolmSession:
                return tr("Rotate the current symmetric encryption key.");
            case Md:
                return tr("Send a markdown formatted message (ignoring the global setting).");
            case Cmark:
                return tr(
                  "Send a commonmark formatted message disabling most extensions compared to /md.");
            case Plain:
                return tr("Send an unformatted message (ignoring the global setting).");
            case Rainbow:
                return tr("Send a message in rainbow colors.");
            case RainbowMe:
                return tr("Send /me in rainbow colors.");
            case Notice:
                return tr("Send a bot message.");
            case RainbowNotice:
                return tr("Send a bot message in rainbow colors.");
            case Confetti:
                return tr("Send a message with confetti.");
            case RainbowConfetti:
                return tr("Send a message in rainbow colors with confetti.");
            case Goto:
                return tr("Go to a specific message using an event id, index or matrix: link");
            case ConvertToDm:
                return tr("Convert this room to a direct chat.");
            case ConvertToRoom:
                return tr("Convert this direct chat into a room.");
            default:
                return {};
            }
        }
    }
    return {};
}<|MERGE_RESOLUTION|>--- conflicted
+++ resolved
@@ -54,13 +54,9 @@
             case Unban:
                 return QStringLiteral("/unban @");
             case Redact:
-<<<<<<< HEAD
-                return QString("/redact ");
+                return QStringLiteral("/redact ");
             case MyRoomnick:
-                return QString("/myroomnick ");
-=======
-                return QStringLiteral("/redact ");
->>>>>>> 8e0db5e1
+                return QStringLiteral("/myroomnick ");
             case Roomnick:
                 return QStringLiteral("/roomnick ");
             case Shrug:
@@ -129,13 +125,9 @@
             case Unban:
                 return tr("/unban <@userid> [reason]");
             case Redact:
-<<<<<<< HEAD
-                return tr("/redact ($eventid|@userid)");
+                return tr("/redact <$eventid|@userid>");
             case MyRoomnick:
                 return tr("/myroomnick <displayname>");
-=======
-                return tr("/redact <$eventid|@userid>");
->>>>>>> 8e0db5e1
             case Roomnick:
                 return tr("/roomnick <displayname>");
             case Shrug:
