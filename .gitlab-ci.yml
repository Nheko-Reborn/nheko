variables:
  CCACHE_COMPILERCHECK: content
  CCACHE_DIR: "${CI_PROJECT_DIR}/.ccache"
  # prevent configure tzdata hanging apt install commands
  DEBIAN_FRONTEND: noninteractive

build-clazy:
  stage: build
  image: ubuntu:22.04
  tags: [docker]
  variables:
    CLAZY_CHECKS: level0,level1,no-non-pod-global-static
    TRAVIS_OS_NAME: linux
  before_script:
    - apt-get update
    - apt-get -y install --no-install-suggests --no-install-recommends ca-certificates build-essential ninja-build cmake gcc make automake liblmdb-dev libre2-dev
        libssl-dev libqt5multimedia5-plugins libqt5multimediagsttools5 libqt5multimediaquick5 libqt5svg5-dev
        qtmultimedia5-dev qtquickcontrols2-5-dev qttools5-dev qttools5-dev-tools qtdeclarative5-dev
        qml-module-qtmultimedia qml-module-qtquick-controls2 qml-module-qtquick-layouts qml-module-qt-labs-platform
        qt5keychain-dev ccache clazy libcurl4-openssl-dev libevent-dev libspdlog-dev git nlohmann-json3-dev libcmark-dev asciidoc # libolm-dev
  script:
    - export PATH="/usr/local/bin/:/usr/lib/ccache:${PATH}"
    - export CMAKE_BUILD_PARALLEL_LEVEL=$(cat /proc/cpuinfo | awk '/^processor/{print $3}' | wc -l)
    - cmake -GNinja -H. -Bbuild
        -DCMAKE_INSTALL_PREFIX=.deps/usr
        -DHUNTER_ENABLED=OFF -DBUILD_SHARED_LIBS=OFF -DUSE_BUNDLED_OPENSSL=ON -DUSE_BUNDLED_MTXCLIENT=ON -DUSE_BUNDLED_COEURL=ON -DUSE_BUNDLED_LMDBXX=ON -DUSE_BUNDLED_OLM=ON
        -DVOIP=OFF
        -DCMAKE_BUILD_TYPE=Release
        -DCI_BUILD=ON -DFETCHCONTENT_QUIET=OFF -DCMAKE_CXX_COMPILER=clazy
    - cmake --build build
  rules:
    - if : '$CI_PIPELINE_TRIGGERED == null'
  cache:
    key: "$CI_JOB_NAME"
    paths:
      - .ccache

build-gcc11:
  stage: build
  image: ubuntu:22.04
  tags: [docker]
  variables:
    TRAVIS_OS_NAME: linux
  before_script:
    - apt-get update
    - apt-get -y install --no-install-suggests --no-install-recommends ca-certificates build-essential ninja-build cmake gcc make automake ccache liblmdb-dev
        libssl-dev libqt5multimedia5-plugins libqt5multimediagsttools5 libqt5multimediaquick5 libqt5svg5-dev
        qtmultimedia5-dev qtquickcontrols2-5-dev qttools5-dev qttools5-dev-tools qtdeclarative5-dev
        qml-module-qtmultimedia qml-module-qtquick-controls2 qml-module-qtquick-layouts qml-module-qt-labs-platform
        qt5keychain-dev ccache clazy libcurl4-openssl-dev libevent-dev libspdlog-dev git nlohmann-json3-dev libcmark-dev asciidoc # libolm-dev
    # need recommended deps for wget
    - apt-get -y install wget
    - /usr/sbin/update-ccache-symlinks
    - rm -rf ../.hunter &&  mv .hunter ../.hunter || true
  script:
    - export PATH="/usr/lib/ccache:${PATH}"
    - cmake -GNinja -H. -Bbuild
        -DCMAKE_INSTALL_PREFIX=.deps/usr
        -DHUNTER_ROOT="../.hunter"
        -DHUNTER_ENABLED=ON -DBUILD_SHARED_LIBS=OFF -DUSE_BUNDLED_OPENSSL=ON -DUSE_BUNDLED_LMDB=OFF -DUSE_BUNDLED_QTKEYCHAIN=OFF
        -DVOIP=OFF
        -DCMAKE_BUILD_TYPE=Release -DHUNTER_CONFIGURATION_TYPES=Release
        -DCI_BUILD=ON -DFETCHCONTENT_QUIET=OFF
        -DJSON_ImplicitConversions=OFF
    - cmake --build build
  after_script:
    - mv ../.hunter .hunter
  rules:
    - if : '$CI_PIPELINE_TRIGGERED == null'
  cache:
    key: "$CI_JOB_NAME"
    paths:
      - .hunter/
      - .ccache

build-gcc10:
  stage: build
  image: debian:bullseye
  tags: [docker]
  variables:
    TRAVIS_OS_NAME: linux
  before_script:
    - apt-get update
    - apt-get -y install --no-install-suggests --no-install-recommends ca-certificates build-essential ninja-build cmake gcc make automake ccache liblmdb-dev
        libssl-dev libqt5multimedia5-plugins libqt5multimediagsttools5 libqt5multimediaquick5 libqt5svg5-dev
        qtmultimedia5-dev qtquickcontrols2-5-dev qttools5-dev qttools5-dev-tools qtdeclarative5-dev
        qml-module-qtmultimedia qml-module-qtquick-controls2 qml-module-qtquick-layouts qml-module-qt-labs-platform
        qt5keychain-dev ccache clazy libcurl4-openssl-dev libevent-dev libspdlog-dev git nlohmann-json3-dev libcmark-dev asciidoc # libolm-dev
    # need recommended deps for wget
    - apt-get -y install wget
    - /usr/sbin/update-ccache-symlinks
    - rm -rf ../.hunter &&  mv .hunter ../.hunter || true
  script:
    - export PATH="/usr/lib/ccache:${PATH}"
    - cmake -GNinja -H. -Bbuild
        -DCMAKE_INSTALL_PREFIX=.deps/usr
        -DHUNTER_ROOT="../.hunter"
        -DHUNTER_ENABLED=ON -DBUILD_SHARED_LIBS=OFF -DUSE_BUNDLED_OPENSSL=ON -DUSE_BUNDLED_LMDB=OFF -DUSE_BUNDLED_QTKEYCHAIN=OFF
        -DVOIP=OFF
        -DCMAKE_BUILD_TYPE=Release -DHUNTER_CONFIGURATION_TYPES=Release
        -DCI_BUILD=ON -DFETCHCONTENT_QUIET=OFF
        -DJSON_ImplicitConversions=OFF
        -DMAN=OFF
    - cmake --build build
  after_script:
    - mv ../.hunter .hunter
  rules:
    - if : '$CI_PIPELINE_TRIGGERED == null'
  cache:
    key: "$CI_JOB_NAME"
    paths:
      - .hunter/
      - .ccache

build-macos:
  stage: build
  tags: [macos]
  before_script:
    - rm -rf ../.hunter &&  mv .hunter ../.hunter || true
  script:
    - ./.ci/macos/build.sh
  after_script:
    - mv ../.hunter .hunter
  rules:
    - if : '$CI_PIPELINE_TRIGGERED == null'
  artifacts:
    paths:
      - build/nheko.app
    name: nheko-${CI_COMMIT_SHORT_SHA}-macos-app
    expose_as: 'macos-app'
    public: false
  cache:
    key: "${CI_JOB_NAME}"
    paths:
      - .hunter/
      - "${CCACHE_DIR}"

codesign-macos:
  stage: deploy
  tags: [macos]
  variables:
    PLAT: "intel"
  before_script:
    - pip3 install dmgbuild
  script:
    - export PATH=/usr/local/opt/qt@5/bin/:${PATH}
    - ./.ci/macos/notarize.sh
  after_script:
    - ./.ci/upload-nightly-gitlab.sh artifacts/nheko-${CI_COMMIT_SHORT_SHA}_${PLAT}.dmg
  needs:
    - job: build-macos
      optional: true # optional since we want to be able to also trigger this job from cirrus ci for apple silicon builds.
  rules:
    - if : '$CI_PIPELINE_TRIGGERED && $CI_COMMIT_REF_PROTECTED == "true"'
      variables:
        PLAT: "m1"
    - if : '$CI_COMMIT_BRANCH == "master"'
    - if : $CI_COMMIT_TAG
  artifacts:
    paths:
      - artifacts/nheko-${CI_COMMIT_SHORT_SHA}_${PLAT}.dmg
      - /tmp/notarize*
    name: nheko-${CI_COMMIT_SHORT_SHA}-macos

build-flatpak-amd64:
  stage: build
  image: ubuntu:latest
  #image: 'registry.gitlab.gnome.org/gnome/gnome-runtime-images/gnome:master'
  tags: [docker]
  before_script:
    - apt-get update && apt-get -y install flatpak-builder git python3 curl python3-aiohttp python3-tenacity gir1.2-ostree-1.0
    - flatpak remote-add --user --if-not-exists flathub https://flathub.org/repo/flathub.flatpakrepo
    - flatpak --noninteractive install --user flathub org.kde.Platform//5.15-22.08
    - flatpak --noninteractive install --user flathub org.kde.Sdk//5.15-22.08
  script:
    - export VERSION=$(git describe)
    - mkdir -p build-flatpak
    - cd build-flatpak
    - flatpak-builder --user --disable-rofiles-fuse --ccache --repo=repo --default-branch=${CI_COMMIT_REF_NAME//\//_} --subject="Build of Nheko ${VERSION} `date`" app ../io.github.NhekoReborn.Nheko.yaml
    - flatpak build-bundle repo nheko-amd64.flatpak io.github.NhekoReborn.Nheko ${CI_COMMIT_REF_NAME//\//_}
  after_script:
    - (cd ./scripts && ./upload-to-flatpak-repo.sh ../build-flatpak/repo) || true
    - bash ./.ci/upload-nightly-gitlab.sh build-flatpak/nheko-amd64.flatpak
  rules:
    - if : '$CI_PIPELINE_TRIGGERED == null'
  cache:
    key: "$CI_JOB_NAME"
    paths:
      - build-flatpak/.flatpak-builder/
  artifacts:
    expose_as: 'flatpak-amd64'
    paths: ['build-flatpak/nheko-amd64.flatpak']
    name: flatpak-${CI_COMMIT_REF_NAME}-${VERSION}-amd64

build-flatpak-arm64:
  stage: build
  image: ubuntu:latest
  #image: 'registry.gitlab.gnome.org/gnome/gnome-runtime-images/gnome:master'
  tags: [docker-arm64]
  before_script:
    - apt-get update && apt-get -y install flatpak-builder git python3 curl python3-aiohttp python3-tenacity gir1.2-ostree-1.0
    - flatpak remote-add --user --if-not-exists flathub https://flathub.org/repo/flathub.flatpakrepo
    - flatpak --noninteractive install --user flathub org.kde.Platform//5.15-22.08
    - flatpak --noninteractive install --user flathub org.kde.Sdk//5.15-22.08
  script:
    - export VERSION=$(git describe)
    - if [ "$(grep MemTotal /proc/meminfo | tr -cd '[0-9]')" -lt "6000000" ]; then export EXTRA_FLAGS='--jobs=3'; fi
    - mkdir -p build-flatpak
    - cd build-flatpak
    - flatpak-builder --user --disable-rofiles-fuse --ccache $EXTRA_FLAGS --repo=repo --default-branch=${CI_COMMIT_REF_NAME//\//_} --subject="Build of Nheko ${VERSION} `date` for arm64" app ../io.github.NhekoReborn.Nheko.yaml
    - flatpak build-bundle repo nheko-arm64.flatpak io.github.NhekoReborn.Nheko ${CI_COMMIT_REF_NAME//\//_}
  after_script:
    - (cd ./scripts && ./upload-to-flatpak-repo.sh ../build-flatpak/repo) || true
    - bash ./.ci/upload-nightly-gitlab.sh build-flatpak/nheko-arm64.flatpak
  rules:
    - if : '$CI_PIPELINE_TRIGGERED == null'
  cache:
    key: "$CI_JOB_NAME"
    paths:
      - build-flatpak/.flatpak-builder/
  artifacts:
    expose_as: 'flatpak-arm64'
    paths: ['build-flatpak/nheko-arm64.flatpak']
    name: flatpak-${CI_COMMIT_REF_NAME}-${VERSION}-arm64

appimage-amd64:
  stage: build
  image: ubuntu:22.04
  tags: [docker]
  allow_failure: true
  before_script:
    # Installing the packages needed to download and install third-party tools
    - apt-get update && apt-get install -y software-properties-common git wget curl

    # Installing the packages needed to compile nheko and third-party tools
    - apt-get -y install --no-install-suggests --no-install-recommends ca-certificates build-essential ninja-build cmake gcc make automake ccache liblmdb-dev 
        libssl-dev libqt5multimedia5-plugins libqt5multimediagsttools5 libqt5multimediaquick5 libqt5svg5-dev 
        qtmultimedia5-dev qtquickcontrols2-5-dev qttools5-dev qttools5-dev-tools qtdeclarative5-dev 
        qml-module-qtmultimedia qml-module-qtquick-controls2 qml-module-qtquick-layouts qml-module-qt-labs-platform 
        qt5keychain-dev ccache clazy libcurl4-openssl-dev libevent-dev libspdlog-dev nlohmann-json3-dev libcmark-dev asciidoc libre2-dev libgtest-dev libgl1-mesa-dev python3 python3-pip python3-setuptools

    # Installing the packages needed to build AppImage
    - apt-get -yq install breeze-icon-theme desktop-file-utils elfutils fakeroot file gnupg2 gtk-update-icon-cache libgdk-pixbuf2.0-dev libgdk-pixbuf2.0-0 libglib2.0-bin librsvg2-dev libyaml-dev strace zsync squashfs-tools

    - wget https://github.com/AppImage/AppImageKit/releases/download/continuous/appimagetool-x86_64.AppImage -O /usr/local/bin/appimagetool && \
    - chmod +x /usr/local/bin/appimagetool

    - python3 -m pip install --upgrade pip
    - pip3 install appimage-builder

    - /usr/sbin/update-ccache-symlinks
    - rm -rf ../.hunter &&  mv .hunter ../.hunter || true
    
  script:
    - export PATH="/usr/local/bin/:/usr/lib/ccache:${PATH}"
    - cmake -GNinja -H. -Bbuild
        -DCMAKE_INSTALL_PREFIX=/usr
        -DHUNTER_ROOT=".hunter"
        -DHUNTER_ENABLED=ON -DBUILD_SHARED_LIBS=OFF -DUSE_BUNDLED_OPENSSL=ON -DUSE_BUNDLED_LMDB=OFF -DUSE_BUNDLED_QTKEYCHAIN=OFF -DUSE_BUNDLED_LIBEVENT=OFF
        -DVOIP=OFF -DMAN=OFF
        -DCMAKE_BUILD_TYPE=Release -DHUNTER_CONFIGURATION_TYPES=Release
        -DCI_BUILD=ON -DFETCHCONTENT_QUIET=OFF
        -DJSON_ImplicitConversions=OFF
    - DESTDIR=`pwd`/AppDir ninja -C build install/local
    - DESTDIR=`pwd`/AppDir ninja -C build _deps/cmark-build/src/install
    - mkdir -p AppDir/usr/lib/x86_64-linux-gnu AppDir/lib/x86_64-linux-gnu
    - appimage-builder --skip-test
  after_script:
    - bash ./.ci/upload-nightly-gitlab.sh nheko-latest-x86_64.AppImage
  artifacts:
    paths:
      - 'nheko-latest-x86_64.AppImage'
    expire_in: 1 week
    expose_as: 'appimage-amd64'
  cache:
    key: "$CI_JOB_NAME"
    paths:
      - .hunter/
      - .ccache

linting:
  stage: build
  image: alpine:latest
  tags: [docker]
  before_script:
    - apk update && apk add make git python3 py3-pip
    - apk add clang-extra-tools --repository=http://dl-cdn.alpinelinux.org/alpine/edge/main
    - export PATH="$PATH:/root/.local/bin"
    - pip3 install --user reuse
  script:
    - make lint
<<<<<<< HEAD
    - make license
=======
    - make license
  rules:
    - if : '$CI_PIPELINE_TRIGGERED == null'
>>>>>>> 3a6a9054
<|MERGE_RESOLUTION|>--- conflicted
+++ resolved
@@ -289,10 +289,6 @@
     - pip3 install --user reuse
   script:
     - make lint
-<<<<<<< HEAD
     - make license
-=======
-    - make license
-  rules:
-    - if : '$CI_PIPELINE_TRIGGERED == null'
->>>>>>> 3a6a9054
+  rules:
+    - if : '$CI_PIPELINE_TRIGGERED == null'
