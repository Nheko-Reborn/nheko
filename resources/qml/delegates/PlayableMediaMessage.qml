--- conflicted
+++ resolved
@@ -1,4 +1,3 @@
-<<<<<<< HEAD
 import QtQuick 2.10
 import QtQuick.Layouts 1.2
 import QtQuick.Controls 2.5
@@ -304,222 +303,4 @@
 		elide: Text.ElideRight
 		color: colors.text
 	}
-}
-=======
-import QtMultimedia 5.6
-import QtQuick 2.6
-import QtQuick.Controls 2.1
-import QtQuick.Layouts 1.2
-import im.nheko 1.0
-
-Rectangle {
-    id: bg
-
-    radius: 10
-    color: colors.dark
-    height: Math.round(content.height + 24)
-    width: parent ? parent.width : undefined
-
-    Column {
-        id: content
-
-        width: parent.width - 24
-        anchors.centerIn: parent
-
-        Rectangle {
-            id: videoContainer
-
-            property double tempWidth: Math.min(parent ? parent.width : undefined, model.data.width < 1 ? 400 : model.data.width)
-            property double tempHeight: tempWidth * model.data.proportionalHeight
-            property double divisor: model.isReply ? 4 : 2
-            property bool tooHigh: tempHeight > timelineRoot.height / divisor
-
-            visible: model.data.type == MtxEvent.VideoMessage
-            height: tooHigh ? timelineRoot.height / divisor : tempHeight
-            width: tooHigh ? (timelineRoot.height / divisor) / model.data.proportionalHeight : tempWidth
-
-            Image {
-                anchors.fill: parent
-                source: model.data.thumbnailUrl.replace("mxc://", "image://MxcImage/")
-                asynchronous: true
-                fillMode: Image.PreserveAspectFit
-
-                VideoOutput {
-                    anchors.fill: parent
-                    fillMode: VideoOutput.PreserveAspectFit
-                    source: media
-                }
-
-            }
-
-        }
-
-        RowLayout {
-            width: parent.width
-
-            Text {
-                id: positionText
-
-                text: "--:--:--"
-                color: colors.text
-            }
-
-            Slider {
-                id: progress
-
-                //indeterminate: true
-                function updatePositionTexts() {
-                    function formatTime(date) {
-                        var hh = date.getUTCHours();
-                        var mm = date.getUTCMinutes();
-                        var ss = date.getSeconds();
-                        if (hh < 10)
-                            hh = "0" + hh;
-
-                        if (mm < 10)
-                            mm = "0" + mm;
-
-                        if (ss < 10)
-                            ss = "0" + ss;
-
-                        return hh + ":" + mm + ":" + ss;
-                    }
-
-                    positionText.text = formatTime(new Date(media.position));
-                    durationText.text = formatTime(new Date(media.duration));
-                }
-
-                Layout.fillWidth: true
-                value: media.position
-                from: 0
-                to: media.duration
-                onMoved: media.seek(value)
-                onValueChanged: updatePositionTexts()
-                palette: colors
-            }
-
-            Text {
-                id: durationText
-
-                text: "--:--:--"
-                color: colors.text
-            }
-
-        }
-
-        RowLayout {
-            width: parent.width
-            spacing: 15
-
-            Rectangle {
-                id: button
-
-                color: colors.window
-                radius: 22
-                height: 44
-                width: 44
-                states: [
-                    State {
-                        name: "stopped"
-
-                        PropertyChanges {
-                            target: img
-                            source: "image://colorimage/:/icons/icons/ui/play-sign.png?" + colors.text
-                        }
-
-                    },
-                    State {
-                        name: "playing"
-
-                        PropertyChanges {
-                            target: img
-                            source: "image://colorimage/:/icons/icons/ui/pause-symbol.png?" + colors.text
-                        }
-
-                    }
-                ]
-
-                Image {
-                    id: img
-
-                    anchors.centerIn: parent
-                    z: 3
-                    source: "image://colorimage/:/icons/icons/ui/arrow-pointing-down.png?" + colors.text
-                    fillMode: Image.Pad
-                }
-
-                MouseArea {
-                    anchors.fill: parent
-                    onClicked: {
-                        switch (button.state) {
-                        case "":
-                            TimelineManager.timeline.cacheMedia(model.data.id);
-                            break;
-                        case "stopped":
-                            media.play();
-                            console.log("play");
-                            button.state = "playing";
-                            break;
-                        case "playing":
-                            media.pause();
-                            console.log("pause");
-                            button.state = "stopped";
-                            break;
-                        }
-                    }
-                    cursorShape: Qt.PointingHandCursor
-                }
-
-                MediaPlayer {
-                    id: media
-
-                    onError: console.log(errorString)
-                    onStatusChanged: {
-                        if (status == MediaPlayer.Loaded)
-                            progress.updatePositionTexts();
-
-                    }
-                    onStopped: button.state = "stopped"
-                }
-
-                Connections {
-                    target: TimelineManager.timeline
-                    onMediaCached: {
-                        if (mxcUrl == model.data.url) {
-                            media.source = "file://" + cacheUrl;
-                            button.state = "stopped";
-                            console.log("media loaded: " + mxcUrl + " at " + cacheUrl);
-                        }
-                        console.log("media cached: " + mxcUrl + " at " + cacheUrl);
-                    }
-                }
-
-            }
-
-            ColumnLayout {
-                id: col
-
-                Text {
-                    Layout.fillWidth: true
-                    text: model.data.body
-                    textFormat: Text.PlainText
-                    elide: Text.ElideRight
-                    color: colors.text
-                }
-
-                Text {
-                    Layout.fillWidth: true
-                    text: model.data.filesize
-                    textFormat: Text.PlainText
-                    elide: Text.ElideRight
-                    color: colors.text
-                }
-
-            }
-
-        }
-
-    }
-
-}
->>>>>>> 1f68bc60
+}