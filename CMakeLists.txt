cmake_minimum_required(VERSION 3.13..3.21)

option(APPVEYOR_BUILD "Build on appveyor" OFF)
option(CI_BUILD "Set when building in CI. Enables -Werror where possible" OFF)
option(ASAN "Compile with address sanitizers" OFF)
option(QML_DEBUGGING "Enable qml debugging" OFF)
option(COMPILE_QML "Compile Qml. It will make Nheko faster, but you will need to recompile it, when you update Qt." OFF)
if(UNIX AND NOT APPLE)
    option(MAN "Build man page" ON)
else()
    option(MAN "Build man page" OFF)
endif()
option(FLATPAK "Set this only if Nheko is built as a flatpak" OFF)
option(JSON_ImplicitConversions "Disable implicit conversions in nlohmann/json" ON)

set(
    CMAKE_TOOLCHAIN_FILE "${CMAKE_CURRENT_LIST_DIR}/toolchain.cmake"
    CACHE
    FILEPATH "Default toolchain"
)
set(CMAKE_CXX_STANDARD 20 CACHE STRING "C++ standard")
set(CMAKE_CXX_STANDARD_REQUIRED ON CACHE BOOL "Require C++ standard to be supported")
set(CMAKE_POSITION_INDEPENDENT_CODE ON CACHE BOOL "compile as PIC by default")
set(CMAKE_OSX_DEPLOYMENT_TARGET "10.15" CACHE STRING "macos deployment target")

option(HUNTER_ENABLED "Enable Hunter package manager" OFF)
include("cmake/HunterGate.cmake")
HunterGate(
    URL "https://github.com/cpp-pm/hunter/archive/v0.24.8.tar.gz"
    SHA1 "ca7838dded9a1811b04ffd56175f629e0af82d3d"
    LOCAL
)

macro(hunter_add_package_safe)
    set(pkg_temp_backup_libdir "$ENV{PKG_CONFIG_LIBDIR}")
    set(pkg_temp_backup_path "$ENV{PKG_CONFIG_PATH}")
    hunter_add_package(${ARGV})
    if("${pkg_temp_backup_path}" STREQUAL "")
        unset(ENV{PKG_CONFIG_PATH})
    else()
        set(ENV{PKG_CONFIG_PATH} "${pkg_temp_backup_path}")
    endif()
    if("${pkg_temp_backup_libdir}" STREQUAL "")
        unset(ENV{PKG_CONFIG_LIBDIR})
    else()
        set(ENV{PKG_CONFIG_LIBDIR} "${pkg_temp_backup_libdir}")
    endif()
    message("pkg_conf_path: '$ENV{PKG_CONFIG_PATH}', pkg_conf_libdir: '$ENV{PKG_CONFIG_LIBDIR}'")
endmacro()

option(USE_BUNDLED_SPDLOG "Use the bundled version of spdlog." ${HUNTER_ENABLED})
option(USE_BUNDLED_OLM "Use the bundled version of libolm." ${HUNTER_ENABLED})
option(USE_BUNDLED_GTEST "Use the bundled version of Google Test." ${HUNTER_ENABLED})
option(USE_BUNDLED_CMARK "Use the bundled version of cmark." ${HUNTER_ENABLED})
option(USE_BUNDLED_JSON "Use the bundled version of nlohmann json." ${HUNTER_ENABLED})
option(USE_BUNDLED_OPENSSL "Use the bundled version of OpenSSL." OFF)
option(USE_BUNDLED_MTXCLIENT "Use the bundled version of the Matrix Client library." ${HUNTER_ENABLED})
option(USE_BUNDLED_LMDB "Use the bundled version of lmdb." ${HUNTER_ENABLED})
option(USE_BUNDLED_LMDBXX "Use the bundled version of lmdb++." ${HUNTER_ENABLED})
option(USE_BUNDLED_QTKEYCHAIN "Use the bundled version of Qt6Keychain." ${HUNTER_ENABLED})
option(USE_BUNDLED_COEURL "Use a bundled version of the Curl wrapper"
    ${HUNTER_ENABLED})
option(USE_BUNDLED_LIBEVENT "Use the bundled version of libevent." ${HUNTER_ENABLED})
option(USE_BUNDLED_LIBCURL "Use the bundled version of libcurl." ${HUNTER_ENABLED})
option(USE_BUNDLED_RE2 "Use the bundled version of re2." ${HUNTER_ENABLED})
option(USE_BUNDLED_CPPHTTPLIB "Use the bundled version of cpp-httplib." ON)
option(USE_BUNDLED_BLURHASH "Use the bundled version of blurhash." ON)

include(CMakeDependentOption)
set(VOIP_DEFAULT ON)
if(APPLE OR WIN32)
    set(VOIP_DEFAULT OFF)
endif()
option(VOIP "Whether to enable voip support. Disable this, if you don't have gstreamer." ${VOIP_DEFAULT})
set(X11_DEFAULT)
if(WIN32 OR APPLE OR HAIKU)
    set(X11_DEFAULT OFF)
endif()
option(X11 "Whether to enable X11 specific features (screenshare, window roles)." ${X11_DEFAULT})
cmake_dependent_option(SCREENSHARE_XDP "Whether to enable screenshare support using xdg-desktop-portal." ON "VOIP" OFF)

list(APPEND CMAKE_MODULE_PATH "${CMAKE_SOURCE_DIR}/cmake")

if(${CMAKE_VERSION} VERSION_LESS "3.14.0")
    message("Adding FetchContent_MakeAvailable")
    # from cmakes sources
    macro(FetchContent_MakeAvailable)
        foreach(contentName IN ITEMS ${ARGV})
            string(TOLOWER ${contentName} contentNameLower)
            FetchContent_GetProperties(${contentName})
            if(NOT ${contentNameLower}_POPULATED)
                FetchContent_Populate(${contentName})

                # Only try to call add_subdirectory() if the populated content
                # can be treated that way. Protecting the call with the check
                # allows this function to be used for projects that just want
                # to ensure the content exists, such as to provide content at
                # a known location.
                if(EXISTS ${${contentNameLower}_SOURCE_DIR}/CMakeLists.txt)
                    add_subdirectory(${${contentNameLower}_SOURCE_DIR}
                        ${${contentNameLower}_BINARY_DIR})
                endif()
            endif()
        endforeach()
    endmacro()
endif()

# Include Qt basic functions
include(QtCommon)

project(nheko LANGUAGES CXX C)

include(GNUInstallDirs)

set(CPACK_PACKAGE_VERSION_MAJOR "0")
set(CPACK_PACKAGE_VERSION_MINOR "11")
set(CPACK_PACKAGE_VERSION_PATCH "3")
set(PROJECT_VERSION_MAJOR ${CPACK_PACKAGE_VERSION_MAJOR})
set(PROJECT_VERSION_MINOR ${CPACK_PACKAGE_VERSION_MINOR})
set(PROJECT_VERSION_PATCH ${CPACK_PACKAGE_VERSION_PATCH})

# Set PROJECT_VERSION_PATCH & PROJECT_VERSION_TWEAK to 0 if not present
# Needed by add_project_meta.
fix_project_version()

# Set additional project information
set(COMPANY "Nheko")
set(COPYRIGHT "Copyright (c) 2023 Nheko Contributors")
set(IDENTIFIER "io.github.nheko-reborn.nheko")

add_project_meta(META_FILES_TO_INCLUDE)

if(NOT MSVC AND NOT APPLE)
    set(THREADS_PREFER_PTHREAD_FLAG ON)
    find_package(Threads REQUIRED)
endif()

if(BUILD_DOCS)
    find_package(Doxygen)

    if(DOXYGEN_FOUND)
        set(DOXYGEN_IN ${CMAKE_CURRENT_SOURCE_DIR}/cmake/Doxyfile.in)
        set(DOXYGEN_OUT ${CMAKE_CURRENT_BINARY_DIR}/Doxyfile)

        configure_file(${DOXYGEN_IN} ${DOXYGEN_OUT})

        add_custom_target(docs ALL
            COMMAND ${DOXYGEN_EXECUTABLE} ${DOXYGEN_OUT}
            WORKING_DIRECTORY ${CMAKE_CURRENT_BINARY_DIR}
            COMMENT "Generating API documentation with Doxygen"
            VERBATIM )
    else(DOXYGEN_FOUND)
        message("Doxygen need to be installed to generate the doxygen documentation")
    endif(DOXYGEN_FOUND)
endif()

#
## coeurl
#
## Need to repeat all libevent deps?!?
if(USE_BUNDLED_LIBEVENT)
    hunter_add_package_safe(Libevent)
    find_package(Libevent CONFIG REQUIRED)
else()
    find_package(PkgConfig REQUIRED) 
    pkg_check_modules(libevent_core REQUIRED IMPORTED_TARGET libevent_core)
    if(WIN32)
        pkg_check_modules(libevent_windows REQUIRED IMPORTED_TARGET libevent_windows)
    else()
        pkg_check_modules(libevent_pthreads REQUIRED IMPORTED_TARGET libevent_pthreads)
    endif()
endif()

# curl
if(USE_BUNDLED_LIBCURL)
    hunter_add_package_safe(CURL)
    find_package(CURL CONFIG REQUIRED)
else()
    find_package(PkgConfig REQUIRED) 
    pkg_check_modules(libcurl REQUIRED IMPORTED_TARGET libcurl)
endif()

# spdlog
if(USE_BUNDLED_SPDLOG)
    hunter_add_package_safe(spdlog)
endif()
find_package(spdlog 1.0.0 CONFIG REQUIRED)

if(USE_BUNDLED_COEURL)
    include(FetchContent)
    FetchContent_Declare(
        coeurl
        GIT_REPOSITORY https://nheko.im/Nheko-Reborn/coeurl.git
        GIT_TAG        831e2ee8e9cf08ea1ee9736cde8370f9d0312abc
    )
    FetchContent_MakeAvailable(coeurl)
    set(COEURL_TARGET_NAME coeurl::coeurl)
else()
    find_package(PkgConfig)
    pkg_check_modules(coeurl IMPORTED_TARGET coeurl>=0.3.0)
    if(TARGET PkgConfig::coeurl)
        set(COEURL_TARGET_NAME PkgConfig::coeurl)
    endif()
endif()

if(NOT TARGET PkgConfig::coeurl)
    find_package(coeurl 0.2.1 CONFIG)
    if(TARGET coeurl::coeurl)
        set(COEURL_TARGET_NAME coeurl::coeurl)
    endif()
endif()

if(NOT COEURL_TARGET_NAME)
    message(ERROR "Couldn't find coeurl")
endif()

if(USE_BUNDLED_RE2)
    hunter_add_package(re2)
    find_package(re2 CONFIG REQUIRED)
else()
    find_package(PkgConfig REQUIRED)
    pkg_check_modules(re2 REQUIRED IMPORTED_TARGET re2)
endif()

#
# LMDB
#
#include(LMDB)
if(USE_BUNDLED_LMDB)
    hunter_add_package_safe(lmdb)
    find_package(liblmdb CONFIG REQUIRED)

    target_include_directories(liblmdb::lmdb INTERFACE
        "${HUNTER_INSTALL_PREFIX}/include/lmdb")
else()
    find_package(LMDB REQUIRED)
endif()

#
# Discover Qt dependencies.
#
find_package(Qt6 6.5 COMPONENTS Core Widgets Gui LinguistTools Svg Multimedia Qml QuickControls2 REQUIRED)
#find_package(Qt6QuickCompiler)
find_package(Qt6DBus)

if(USE_BUNDLED_QTKEYCHAIN)
    include(FetchContent)
    set(BUILD_WITH_QT6 ON)
    FetchContent_Declare(
        qt6keychain
        GIT_REPOSITORY https://github.com/frankosterfeld/qtkeychain.git
        GIT_TAG        v0.14.0
    )
    if(BUILD_SHARED_LIBS)
        set(QTKEYCHAIN_STATIC OFF CACHE INTERNAL "")
    else()
        set(QTKEYCHAIN_STATIC ON CACHE INTERNAL "")
    endif()
    set(BUILD_TEST_APPLICATION OFF CACHE INTERNAL "")
    FetchContent_MakeAvailable(qt6keychain)
else()
    find_package(Qt6Keychain REQUIRED)
endif()

if(Qt6Widgets_FOUND)
    if(Qt6Widgets_VERSION VERSION_LESS 6.5.0)
        message(STATUS "Qt version ${Qt6Widgets_VERSION}")
        message(WARNING "Minimum supported Qt6 version is 6.5!")
    endif()
endif(Qt6Widgets_FOUND)

set(CMAKE_INCLUDE_CURRENT_DIR ON)
if(NOT MSVC)
    set(
        CMAKE_CXX_FLAGS
        "${CMAKE_CXX_FLAGS} \
        -Wall \
        -Wextra \
        -pedantic \
        -fsized-deallocation \
        -fdiagnostics-color=always \
        -Wunreachable-code \
        -Wno-attributes"
    )
    if(NOT CMAKE_COMPILER_IS_GNUCXX)
        # -Wshadow is buggy and broken in GCC, so do not enable it.
        # see https://gcc.gnu.org/bugzilla/show_bug.cgi?id=79328
        set(CMAKE_CXX_FLAGS "${CMAKE_CXX_FLAGS} -Wshadow")
    endif()
endif()

if(MSVC)
    set(
        CMAKE_CXX_FLAGS
        "${CMAKE_CXX_FLAGS} /bigobj"
    )
endif()

if(NOT (CMAKE_BUILD_TYPE OR CMAKE_CONFIGURATION_TYPES))
    set(CMAKE_BUILD_TYPE "Debug" CACHE STRING
        "Choose the type of build, options are: None Debug Release RelWithDebInfo MinSizeRel."
        FORCE)
    message("Setting build type to '${CMAKE_BUILD_TYPE}'")
else(NOT (CMAKE_BUILD_TYPE OR CMAKE_CONFIGURATION_TYPES))
    message("Build type set to '${CMAKE_BUILD_TYPE}'")
endif(NOT (CMAKE_BUILD_TYPE OR CMAKE_CONFIGURATION_TYPES))

set(SPDLOG_DEBUG_ON false)

# Windows doesn't handle CMAKE_BUILD_TYPE.
if(NOT WIN32)
    if(CMAKE_BUILD_TYPE STREQUAL "Debug")
        set(SPDLOG_DEBUG_ON true)
    else()
        set(SPDLOG_DEBUG_ON false)
    endif()
endif()

find_program(GIT git)
if(GIT)
    execute_process(
        WORKING_DIRECTORY ${CMAKE_SOURCE_DIR}
        COMMAND ${GIT} rev-parse --short HEAD
        OUTPUT_VARIABLE GIT_OUT OUTPUT_STRIP_TRAILING_WHITESPACE
    )
    if(GIT_OUT)
        set(CPACK_PACKAGE_VERSION_PATCH "${CPACK_PACKAGE_VERSION_PATCH}-${GIT_OUT}")
    else()
        set(CPACK_PACKAGE_VERSION_PATCH "${CPACK_PACKAGE_VERSION_PATCH}")
    endif()
endif(GIT)

set(CPACK_PACKAGE_VERSION ${CPACK_PACKAGE_VERSION_MAJOR}.${CPACK_PACKAGE_VERSION_MINOR}.${CPACK_PACKAGE_VERSION_PATCH})
set(PROJECT_VERSION ${CPACK_PACKAGE_VERSION})

message(STATUS "Version: ${PROJECT_VERSION}")

cmake_host_system_information(RESULT BUILD_HOST QUERY HOSTNAME)

include(CheckSymbolExists)
check_symbol_exists(backtrace_symbols_fd "execinfo.h" HAVE_BACKTRACE_SYMBOLS_FD)

configure_file(cmake/nheko.h config/nheko.h)

#
# Declare source and header files.
#
set(SRC_FILES
<<<<<<< HEAD
    # Emoji
    src/emoji/Provider.cpp
    src/emoji/Provider.h

    # Timeline
    src/timeline/CommunitiesModel.cpp
    src/timeline/CommunitiesModel.h
    src/timeline/DelegateChooser.cpp
    src/timeline/DelegateChooser.h
    src/timeline/EventStore.cpp
    src/timeline/EventStore.h
    src/timeline/InputBar.cpp
    src/timeline/InputBar.h
    src/timeline/Permissions.cpp
    src/timeline/Permissions.h
    src/timeline/PresenceEmitter.cpp
    src/timeline/PresenceEmitter.h
    src/timeline/Reaction.cpp
    src/timeline/Reaction.h
    src/timeline/RoomlistModel.cpp
    src/timeline/RoomlistModel.h
    src/timeline/TimelineFilter.cpp
    src/timeline/TimelineFilter.h
    src/timeline/TimelineModel.cpp
    src/timeline/TimelineModel.h
    src/timeline/TimelineViewManager.cpp
    src/timeline/TimelineViewManager.h

    # UI components
    src/ui/HiddenEvents.cpp
    src/ui/HiddenEvents.h
    src/ui/EventExpiry.cpp
    src/ui/EventExpiry.h
    src/ui/MxcAnimatedImage.cpp
    src/ui/MxcAnimatedImage.h
    src/ui/MxcMediaProxy.cpp
    src/ui/MxcMediaProxy.h
    src/ui/NhekoCursorShape.cpp
    src/ui/NhekoCursorShape.h
    src/ui/NhekoDropArea.cpp
    src/ui/NhekoDropArea.h
    src/ui/NhekoGlobalObject.cpp
    src/ui/NhekoGlobalObject.h
    src/ui/RoomSettings.cpp
    src/ui/RoomSettings.h
    src/ui/RoomSummary.cpp
    src/ui/RoomSummary.h
    src/ui/Theme.cpp
    src/ui/Theme.h
    src/ui/UIA.cpp
    src/ui/UIA.h
    src/ui/UserProfile.cpp
    src/ui/UserProfile.h

    src/voip/CallDevices.cpp
    src/voip/CallDevices.h
    src/voip/CallManager.cpp
    src/voip/CallManager.h
    src/voip/ScreenCastPortal.cpp
    src/voip/ScreenCastPortal.h
    src/voip/WebRTCSession.h
    src/voip/WebRTCSession.cpp
    src/voip/WebRTCSession.h

    src/encryption/DeviceVerificationFlow.cpp
    src/encryption/DeviceVerificationFlow.h
    src/encryption/Olm.cpp
    src/encryption/Olm.h
    src/encryption/SelfVerificationStatus.cpp
    src/encryption/SelfVerificationStatus.h
    src/encryption/VerificationManager.cpp
    src/encryption/VerificationManager.h

    # Generic notification stuff
    src/notifications/Manager.cpp
    src/notifications/Manager.h

    src/dock/Dock.cpp
    src/dock/Dock.h

    src/AliasEditModel.cpp
    src/AliasEditModel.h
    src/AvatarProvider.cpp
    src/AvatarProvider.h
    src/BlurhashProvider.cpp
    src/BlurhashProvider.h
    src/Cache.cpp
    src/Cache.h
    src/CacheCryptoStructs.h
    src/CacheStructs.h
    src/Cache_p.h
    src/ChatPage.cpp
    src/ChatPage.h
    src/Clipboard.cpp
    src/Clipboard.h
    src/ColorImageProvider.cpp
    src/ColorImageProvider.h
    src/CombinedImagePackModel.cpp
    src/CombinedImagePackModel.h
    src/GridImagePackModel.cpp
    src/GridImagePackModel.h
    src/CommandCompleter.cpp
    src/CommandCompleter.h
    src/CompletionModelRoles.h
    src/CompletionProxyModel.cpp
    src/CompletionProxyModel.h
    src/Config.h
    src/EventAccessors.cpp
    src/EventAccessors.h
    src/FallbackAuth.cpp
    src/FallbackAuth.h
    src/ImagePackListModel.cpp
    src/ImagePackListModel.h
    src/InviteesModel.cpp
    src/InviteesModel.h
    src/JdenticonProvider.cpp
    src/JdenticonProvider.h
    src/Logging.cpp
    src/Logging.h
    src/LoginPage.cpp
    src/LoginPage.h
    src/MainWindow.cpp
    src/MainWindow.h
    src/MatrixClient.cpp
    src/MatrixClient.h
    src/MemberList.cpp
    src/MemberList.h
    src/MxcImageProvider.cpp
    src/MxcImageProvider.h
    src/PowerlevelsEditModels.cpp
    src/PowerlevelsEditModels.h
    src/ReadReceiptsModel.cpp
    src/ReadReceiptsModel.h
    src/ReCaptcha.cpp
    src/ReCaptcha.h
    src/RegisterPage.cpp
    src/RegisterPage.h
    src/RoomDirectoryModel.cpp
    src/RoomDirectoryModel.h
    src/RoomsModel.cpp
    src/RoomsModel.h
    src/SSOHandler.cpp
    src/SSOHandler.h
    src/SingleImagePackModel.cpp
    src/SingleImagePackModel.h
    src/TrayIcon.cpp
    src/TrayIcon.h
    src/UserSettingsPage.cpp
    src/UserSettingsPage.h
    src/UsersModel.cpp
    src/UsersModel.h
    src/Utils.cpp
    src/Utils.h

    includes/jdenticoninterface.h

    src/main.cpp
)
=======
	# Emoji
	src/emoji/Provider.cpp
	src/emoji/Provider.h

	# Timeline
	src/timeline/CommunitiesModel.cpp
	src/timeline/CommunitiesModel.h
	src/timeline/DelegateChooser.cpp
	src/timeline/DelegateChooser.h
	src/timeline/EventDelegateChooser.cpp
	src/timeline/EventDelegateChooser.h
	src/timeline/EventStore.cpp
	src/timeline/EventStore.h
	src/timeline/InputBar.cpp
	src/timeline/InputBar.h
	src/timeline/Permissions.cpp
	src/timeline/Permissions.h
	src/timeline/PresenceEmitter.cpp
	src/timeline/PresenceEmitter.h
	src/timeline/Reaction.cpp
	src/timeline/Reaction.h
	src/timeline/RoomlistModel.cpp
	src/timeline/RoomlistModel.h
	src/timeline/TimelineFilter.cpp
	src/timeline/TimelineFilter.h
	src/timeline/TimelineModel.cpp
	src/timeline/TimelineModel.h
	src/timeline/TimelineViewManager.cpp
	src/timeline/TimelineViewManager.h

	# UI components
	src/ui/HiddenEvents.cpp
	src/ui/HiddenEvents.h
	src/ui/EventExpiry.cpp
	src/ui/EventExpiry.h
	src/ui/MxcAnimatedImage.cpp
	src/ui/MxcAnimatedImage.h
	src/ui/MxcMediaProxy.cpp
	src/ui/MxcMediaProxy.h
	src/ui/NhekoCursorShape.cpp
	src/ui/NhekoCursorShape.h
	src/ui/NhekoDropArea.cpp
	src/ui/NhekoDropArea.h
	src/ui/NhekoGlobalObject.cpp
	src/ui/NhekoGlobalObject.h
	src/ui/RoomSettings.cpp
	src/ui/RoomSettings.h
	src/ui/RoomSummary.cpp
	src/ui/RoomSummary.h
	src/ui/Theme.cpp
	src/ui/Theme.h
	src/ui/UIA.cpp
	src/ui/UIA.h
	src/ui/UserProfile.cpp
	src/ui/UserProfile.h

	src/voip/CallDevices.cpp
	src/voip/CallDevices.h
	src/voip/CallManager.cpp
	src/voip/CallManager.h
	src/voip/ScreenCastPortal.cpp
	src/voip/ScreenCastPortal.h
	src/voip/WebRTCSession.h
	src/voip/WebRTCSession.cpp
	src/voip/WebRTCSession.h

	src/encryption/DeviceVerificationFlow.cpp
	src/encryption/DeviceVerificationFlow.h
	src/encryption/Olm.cpp
	src/encryption/Olm.h
	src/encryption/SelfVerificationStatus.cpp
	src/encryption/SelfVerificationStatus.h
	src/encryption/VerificationManager.cpp
	src/encryption/VerificationManager.h

	# Generic notification stuff
	src/notifications/Manager.cpp
	src/notifications/Manager.h

	src/dock/Dock.cpp
	src/dock/Dock.h

	src/AliasEditModel.cpp
	src/AliasEditModel.h
	src/AvatarProvider.cpp
	src/AvatarProvider.h
	src/BlurhashProvider.cpp
	src/BlurhashProvider.h
	src/Cache.cpp
	src/Cache.h
	src/CacheCryptoStructs.h
	src/CacheStructs.h
	src/Cache_p.h
	src/ChatPage.cpp
	src/ChatPage.h
	src/Clipboard.cpp
	src/Clipboard.h
	src/ColorImageProvider.cpp
	src/ColorImageProvider.h
	src/CombinedImagePackModel.cpp
	src/CombinedImagePackModel.h
	src/GridImagePackModel.cpp
	src/GridImagePackModel.h
	src/CommandCompleter.cpp
	src/CommandCompleter.h
	src/CompletionModelRoles.h
	src/CompletionProxyModel.cpp
	src/CompletionProxyModel.h
	src/Config.h
	src/EventAccessors.cpp
	src/EventAccessors.h
        src/FallbackAuth.cpp
        src/FallbackAuth.h
	src/ImagePackListModel.cpp
	src/ImagePackListModel.h
	src/InviteesModel.cpp
	src/InviteesModel.h
	src/JdenticonProvider.cpp
	src/JdenticonProvider.h
	src/Logging.cpp
	src/Logging.h
	src/LoginPage.cpp
	src/LoginPage.h
	src/MainWindow.cpp
	src/MainWindow.h
	src/MatrixClient.cpp
	src/MatrixClient.h
	src/MemberList.cpp
	src/MemberList.h
	src/MxcImageProvider.cpp
	src/MxcImageProvider.h
	src/PowerlevelsEditModels.cpp
	src/PowerlevelsEditModels.h
	src/ReadReceiptsModel.cpp
	src/ReadReceiptsModel.h
	src/ReCaptcha.cpp
	src/ReCaptcha.h
	src/RegisterPage.cpp
	src/RegisterPage.h
	src/RoomDirectoryModel.cpp
	src/RoomDirectoryModel.h
	src/RoomsModel.cpp
	src/RoomsModel.h
	src/SSOHandler.cpp
	src/SSOHandler.h
	src/SingleImagePackModel.cpp
	src/SingleImagePackModel.h
	src/TrayIcon.cpp
	src/TrayIcon.h
	src/UserSettingsPage.cpp
	src/UserSettingsPage.h
	src/UsersModel.cpp
	src/UsersModel.h
	src/Utils.cpp
	src/Utils.h

	includes/jdenticoninterface.h

	src/main.cpp
	)
>>>>>>> a7af3bb9

include(FeatureSummary)

if(USE_BUNDLED_OPENSSL)
    hunter_add_package_safe(OpenSSL)
endif()
find_package(OpenSSL 1.1.0 REQUIRED)
if(USE_BUNDLED_OLM)
    include(FetchContent)
    FetchContent_Declare(
        Olm
        GIT_REPOSITORY https://gitlab.matrix.org/matrix-org/olm.git
        GIT_TAG        3.2.12
    )
    set(OLM_TESTS OFF CACHE INTERNAL "")
    FetchContent_MakeAvailable(Olm)
else()
    find_package(Olm 3.2.7 REQUIRED)
    set_package_properties(Olm PROPERTIES
        DESCRIPTION "An implementation of the Double Ratchet cryptographic ratchet"
        URL "https://git.matrix.org/git/olm/about/"
        TYPE REQUIRED
    )
endif()
if(USE_BUNDLED_SPDLOG)
    hunter_add_package_safe(spdlog)
endif()
find_package(spdlog 1.0.0 CONFIG REQUIRED)

if(USE_BUNDLED_CMARK)
    include(FetchContent)
    FetchContent_Declare(
        cmark
        GIT_REPOSITORY https://github.com/commonmark/cmark.git
        GIT_TAG        0.30.2
        CMAKE_ARGS     "CMARK_STATIC=ON CMARK_SHARED=OFF CMARK_TESTS=OFF CMARK_TESTS=OFF"
    )
    FetchContent_MakeAvailable(cmark)
    if(MSVC)
        add_library(cmark::cmark ALIAS cmark)
    else()
        add_library(cmark::cmark ALIAS cmark_static)
    endif()
else()
    find_package(cmark REQUIRED 0.29.0)
endif()

if(USE_BUNDLED_JSON)
    hunter_add_package_safe(nlohmann_json)
endif()
find_package(nlohmann_json 3.2.0)
set_package_properties(nlohmann_json PROPERTIES
    DESCRIPTION "JSON for Modern C++, a C++11 header-only JSON class"
    URL "https://nlohmann.github.io/json/"
    TYPE REQUIRED
)

if(USE_BUNDLED_LMDBXX)
    include(FetchContent)
    FetchContent_Declare(
        lmdbxx
        URL "https://raw.githubusercontent.com/hoytech/lmdbxx/1.0.0/lmdb++.h"
        DOWNLOAD_NO_EXTRACT TRUE
        CONFIGURE_COMMAND ""
        BUILD_COMMAND ""
    )
    FetchContent_Populate(lmdbxx)
    add_library(lmdbxx INTERFACE)
    target_include_directories(lmdbxx INTERFACE ${lmdbxx_SOURCE_DIR})
    add_library(lmdbxx::lmdbxx ALIAS lmdbxx)
else()
    if(NOT LMDBXX_INCLUDE_DIR)
        find_path(LMDBXX_INCLUDE_DIR
            NAMES lmdb++.h
            PATHS /usr/include
            /usr/local/include
            $ENV{LIB_DIR}/include
            $ENV{LIB_DIR}/include/lmdbxx)
    endif()
    add_library(lmdbxx INTERFACE)
    target_include_directories(lmdbxx INTERFACE ${LMDBXX_INCLUDE_DIR})
    add_library(lmdbxx::lmdbxx ALIAS lmdbxx)
endif()

if(USE_BUNDLED_MTXCLIENT)
    include(FetchContent)
    FetchContent_Declare(
        MatrixClient
            GIT_REPOSITORY https://github.com/Nheko-Reborn/mtxclient.git
            GIT_TAG        8936559c00542528a7776d774fccb7ff674c9c7f
    )
    set(BUILD_LIB_EXAMPLES OFF CACHE INTERNAL "")
    set(BUILD_LIB_TESTS OFF CACHE INTERNAL "")
    FetchContent_MakeAvailable(MatrixClient)
else()
    find_package(MatrixClient 0.9.0 REQUIRED)
endif()

if(VOIP)
    include(FindPkgConfig)
    pkg_check_modules(GSTREAMER REQUIRED IMPORTED_TARGET gstreamer-sdp-1.0>=1.18 gstreamer-webrtc-1.0>=1.18)
endif()

if(X11 AND NOT WIN32 AND NOT APPLE AND NOT HAIKU)
    pkg_check_modules(XCB REQUIRED IMPORTED_TARGET xcb xcb-ewmh)
endif()

# single instance functionality
set(QAPPLICATION_CLASS QApplication CACHE STRING "Inheritance class for SingleApplication")
add_subdirectory(third_party/SingleApplication-3.3.2/)

feature_summary(WHAT ALL INCLUDE_QUIET_PACKAGES FATAL_ON_MISSING_REQUIRED_PACKAGES)

# this must be defined here to make the moc work properly
if(NOT APPLE AND NOT WIN32)
    add_compile_definitions(NHEKO_DBUS_SYS)
endif()

#
# Bundle resources
#
if(Qt6QuickCompiler_FOUND AND COMPILE_QML)
    qtquick_compiler_add_resources(QRC resources/res.qrc)
else()
    qt_add_resources(QRC resources/res.qrc)
endif()

if(APPLE)
    set(CMAKE_EXE_LINKER_FLAGS "${CMAKE_EXE_LINKER_FLAGS} -framework Foundation -framework Cocoa -framework UserNotifications")
    set(SRC_FILES ${SRC_FILES} src/notifications/NotificationManagerProxy.h src/notifications/MacNotificationDelegate.h src/notifications/MacNotificationDelegate.mm src/notifications/ManagerMac.mm src/notifications/ManagerMac.cpp src/emoji/MacHelper.mm src/emoji/MacHelper.h)
    if(${CMAKE_VERSION} VERSION_GREATER_EQUAL "3.16.0")
        set_source_files_properties( src/notifications/NotificationManagerProxy.h src/notifications/MacNotificationDelegate.h src/notifications/MacNotificationDelegate.mm src/notifications/ManagerMac.mm src/emoji/MacHelper.mm src/emoji/MacHelper.h PROPERTIES SKIP_PRECOMPILE_HEADERS ON)
    endif()
elseif(WIN32)
    file(DOWNLOAD
        "https://raw.githubusercontent.com/mohabouje/WinToast/41ed1c58d5dce0ee9c01dbdeac05be45358d4f57/src/wintoastlib.cpp"
        ${PROJECT_SOURCE_DIR}/src/wintoastlib.cpp
        EXPECTED_HASH SHA256=1A1A7CE41C1052B12946798F4A6C67CE1FAD209C967F5ED4D720B173527E2073)

    file(DOWNLOAD
        "https://raw.githubusercontent.com/mohabouje/WinToast/41ed1c58d5dce0ee9c01dbdeac05be45358d4f57/src/wintoastlib.h"
        ${PROJECT_SOURCE_DIR}/src/wintoastlib.h
        EXPECTED_HASH SHA256=b4481023c5782733795838be22bf1a75f45d87458cd4d9a5a75f664a146eea11)

    set(SRC_FILES ${SRC_FILES} src/notifications/ManagerWin.cpp src/wintoastlib.cpp src/wintoastlib.h)
else()
    set(SRC_FILES ${SRC_FILES}
        src/dbus/NhekoDBusApi.h
        src/dbus/NhekoDBusBackend.h
        src/dbus/NhekoDBusApi.cpp
        src/dbus/NhekoDBusBackend.cpp
        src/notifications/ManagerLinux.cpp
    )
endif()

set(NHEKO_DEPS
    ${SRC_FILES}
    ${QRC}
    ${META_FILES_TO_INCLUDE})

if(ASAN)
    set(CMAKE_CXX_FLAGS "${CMAKE_CXX_FLAGS} -fsanitize=address,undefined")
endif()

if(WIN32)
    qt_add_executable(nheko WIN32 ${OS_BUNDLE} ${NHEKO_DEPS})
    target_compile_definitions(nheko PRIVATE _WIN32_WINNT=0x0601 NOMINMAX WIN32_LEAN_AND_MEAN STRICT)
else()
    qt_add_executable(nheko ${OS_BUNDLE} ${NHEKO_DEPS})

    if(HAVE_BACKTRACE_SYMBOLS_FD AND NOT CMAKE_BUILD_TYPE STREQUAL "Release")
        set_target_properties(nheko PROPERTIES ENABLE_EXPORTS ON)
    endif()
endif()

set_target_properties(nheko
    PROPERTIES
        CMAKE_SKIP_INSTALL_RPATH TRUE
        AUTOMOC ON)

#
# Add qml files
#

set(QML_SOURCES
<<<<<<< HEAD
    resources/qml/Root.qml
    resources/qml/ChatPage.qml
    resources/qml/CommunitiesList.qml
    resources/qml/RoomList.qml
    resources/qml/TimelineView.qml
    resources/qml/Avatar.qml
    resources/qml/Completer.qml
    resources/qml/EncryptionIndicator.qml
    resources/qml/ImageButton.qml
    resources/qml/ElidedLabel.qml
    resources/qml/MatrixText.qml
    resources/qml/MatrixTextField.qml
    resources/qml/ToggleButton.qml
    resources/qml/UploadBox.qml
    resources/qml/MessageInput.qml
    resources/qml/MessageView.qml
    resources/qml/PrivacyScreen.qml
    resources/qml/Reactions.qml
    resources/qml/ReplyPopup.qml
    resources/qml/StatusIndicator.qml
    resources/qml/TimelineRow.qml
    resources/qml/TopBar.qml
    resources/qml/QuickSwitcher.qml
    resources/qml/ForwardCompleter.qml
    resources/qml/SelfVerificationCheck.qml
    resources/qml/TypingIndicator.qml
    resources/qml/MessageInputWarning.qml
    resources/qml/components/AdaptiveLayout.qml
    resources/qml/components/AdaptiveLayoutElement.qml
    resources/qml/components/AvatarListTile.qml
    resources/qml/components/FlatButton.qml
    resources/qml/components/MainWindowDialog.qml
    resources/qml/components/NhekoTabButton.qml
    resources/qml/components/NotificationBubble.qml
    resources/qml/components/PowerlevelIndicator.qml
    resources/qml/components/ReorderableListview.qml
    resources/qml/components/SpaceMenuLevel.qml
    resources/qml/components/TextButton.qml
    resources/qml/components/UserListRow.qml
    resources/qml/delegates/Encrypted.qml
    resources/qml/delegates/FileMessage.qml
    resources/qml/delegates/ImageMessage.qml
    resources/qml/delegates/MessageDelegate.qml
    resources/qml/delegates/NoticeMessage.qml
    resources/qml/delegates/Pill.qml
    resources/qml/delegates/Placeholder.qml
    resources/qml/delegates/PlayableMediaMessage.qml
    resources/qml/delegates/Redacted.qml
    resources/qml/delegates/Reply.qml
    resources/qml/delegates/TextMessage.qml
    resources/qml/device-verification/DeviceVerification.qml
    resources/qml/device-verification/DigitVerification.qml
    resources/qml/device-verification/EmojiVerification.qml
    resources/qml/device-verification/Failed.qml
    resources/qml/device-verification/NewVerificationRequest.qml
    resources/qml/device-verification/Success.qml
    resources/qml/device-verification/Waiting.qml
    resources/qml/dialogs/AliasEditor.qml
    resources/qml/dialogs/ConfirmJoinRoomDialog.qml
    resources/qml/dialogs/CreateDirect.qml
    resources/qml/dialogs/CreateRoom.qml
    resources/qml/dialogs/FallbackAuthDialog.qml
    resources/qml/dialogs/HiddenEventsDialog.qml
    resources/qml/dialogs/EventExpirationDialog.qml
    resources/qml/dialogs/ImageOverlay.qml
    resources/qml/dialogs/ImagePackEditorDialog.qml
    resources/qml/dialogs/ImagePackSettingsDialog.qml
    resources/qml/dialogs/InputDialog.qml
    resources/qml/dialogs/InviteDialog.qml
    resources/qml/dialogs/JoinRoomDialog.qml
    resources/qml/dialogs/LeaveRoomDialog.qml
    resources/qml/dialogs/LogoutDialog.qml
    resources/qml/dialogs/PhoneNumberInputDialog.qml
    resources/qml/dialogs/PowerLevelEditor.qml
    resources/qml/dialogs/PowerLevelSpacesApplyDialog.qml
    resources/qml/dialogs/RawMessageDialog.qml
    resources/qml/dialogs/ReadReceipts.qml
    resources/qml/dialogs/ReCaptchaDialog.qml
    resources/qml/dialogs/RoomDirectory.qml
    resources/qml/dialogs/RoomMembers.qml
    resources/qml/dialogs/AllowedRoomsSettingsDialog.qml
    resources/qml/dialogs/RoomSettings.qml
    resources/qml/dialogs/UserProfile.qml
    resources/qml/emoji/StickerPicker.qml
    resources/qml/pages/LoginPage.qml
    resources/qml/pages/RegisterPage.qml
    resources/qml/pages/UserSettingsPage.qml
    resources/qml/pages/WelcomePage.qml
    resources/qml/ui/NhekoSlider.qml
    resources/qml/ui/Ripple.qml
    resources/qml/ui/Snackbar.qml
    resources/qml/ui/Spinner.qml
    resources/qml/ui/animations/BlinkAnimation.qml
    resources/qml/ui/media/MediaControls.qml
    resources/qml/voip/ActiveCallBar.qml
    resources/qml/voip/CallDevices.qml
    resources/qml/voip/CallInvite.qml
    resources/qml/voip/CallInviteBar.qml
    resources/qml/voip/DeviceError.qml
    resources/qml/voip/PlaceCall.qml
    resources/qml/voip/ScreenShare.qml
    resources/qml/voip/VideoCall.qml
    resources/qml/delegates/EncryptionEnabled.qml
    resources/qml/ui/TimelineEffects.qml
=======
        resources/qml/Root.qml
        resources/qml/ChatPage.qml
        resources/qml/CommunitiesList.qml
        resources/qml/RoomList.qml
				resources/qml/TimelineSectionHeader.qml
				resources/qml/TimelineDefaultMessageStyle.qml
				resources/qml/TimelineBubbleMessageStyle.qml
				resources/qml/TimelineMetadata.qml
        resources/qml/TimelineView.qml
        resources/qml/Avatar.qml
        resources/qml/Completer.qml
        resources/qml/EncryptionIndicator.qml
        resources/qml/ImageButton.qml
        resources/qml/ElidedLabel.qml
        resources/qml/MatrixText.qml
        resources/qml/MatrixTextField.qml
        resources/qml/ToggleButton.qml
        resources/qml/UploadBox.qml
        resources/qml/MessageInput.qml
        resources/qml/MessageView.qml
				resources/qml/TimelineEvent.qml
        resources/qml/PrivacyScreen.qml
        resources/qml/Reactions.qml
        resources/qml/ReplyPopup.qml
        resources/qml/StatusIndicator.qml
        resources/qml/TopBar.qml
        resources/qml/QuickSwitcher.qml
        resources/qml/ForwardCompleter.qml
        resources/qml/SelfVerificationCheck.qml
        resources/qml/TypingIndicator.qml
        resources/qml/MessageInputWarning.qml
        resources/qml/components/AdaptiveLayout.qml
        resources/qml/components/AdaptiveLayoutElement.qml
        resources/qml/components/AvatarListTile.qml
        resources/qml/components/FlatButton.qml
        resources/qml/components/MainWindowDialog.qml
        resources/qml/components/NhekoTabButton.qml
        resources/qml/components/NotificationBubble.qml
        resources/qml/components/PowerlevelIndicator.qml
        resources/qml/components/ReorderableListview.qml
        resources/qml/components/SpaceMenuLevel.qml
        resources/qml/components/TextButton.qml
        resources/qml/components/UserListRow.qml
        resources/qml/delegates/Encrypted.qml
        resources/qml/delegates/FileMessage.qml
        resources/qml/delegates/ImageMessage.qml
        resources/qml/delegates/NoticeMessage.qml
        resources/qml/delegates/Pill.qml
        resources/qml/delegates/Placeholder.qml
        resources/qml/delegates/PlayableMediaMessage.qml
        resources/qml/delegates/Redacted.qml
        resources/qml/delegates/Reply.qml
        resources/qml/delegates/TextMessage.qml
        resources/qml/device-verification/DeviceVerification.qml
        resources/qml/device-verification/DigitVerification.qml
        resources/qml/device-verification/EmojiVerification.qml
        resources/qml/device-verification/Failed.qml
        resources/qml/device-verification/NewVerificationRequest.qml
        resources/qml/device-verification/Success.qml
        resources/qml/device-verification/Waiting.qml
        resources/qml/dialogs/AliasEditor.qml
        resources/qml/dialogs/ConfirmJoinRoomDialog.qml
        resources/qml/dialogs/CreateDirect.qml
        resources/qml/dialogs/CreateRoom.qml
        resources/qml/dialogs/FallbackAuthDialog.qml
        resources/qml/dialogs/HiddenEventsDialog.qml
        resources/qml/dialogs/EventExpirationDialog.qml
        resources/qml/dialogs/ImageOverlay.qml
        resources/qml/dialogs/ImagePackEditorDialog.qml
        resources/qml/dialogs/ImagePackSettingsDialog.qml
        resources/qml/dialogs/InputDialog.qml
        resources/qml/dialogs/InviteDialog.qml
        resources/qml/dialogs/JoinRoomDialog.qml
        resources/qml/dialogs/LeaveRoomDialog.qml
        resources/qml/dialogs/LogoutDialog.qml
        resources/qml/dialogs/PhoneNumberInputDialog.qml
        resources/qml/dialogs/PowerLevelEditor.qml
        resources/qml/dialogs/PowerLevelSpacesApplyDialog.qml
        resources/qml/dialogs/RawMessageDialog.qml
        resources/qml/dialogs/ReadReceipts.qml
        resources/qml/dialogs/ReCaptchaDialog.qml
        resources/qml/dialogs/RoomDirectory.qml
        resources/qml/dialogs/RoomMembers.qml
        resources/qml/dialogs/AllowedRoomsSettingsDialog.qml
        resources/qml/dialogs/RoomSettings.qml
        resources/qml/dialogs/UserProfile.qml
        resources/qml/emoji/StickerPicker.qml
        resources/qml/pages/LoginPage.qml
        resources/qml/pages/RegisterPage.qml
        resources/qml/pages/UserSettingsPage.qml
        resources/qml/pages/WelcomePage.qml
        resources/qml/ui/NhekoSlider.qml
        resources/qml/ui/Ripple.qml
        resources/qml/ui/Snackbar.qml
        resources/qml/ui/Spinner.qml
        resources/qml/ui/animations/BlinkAnimation.qml
        resources/qml/ui/media/MediaControls.qml
        resources/qml/voip/ActiveCallBar.qml
        resources/qml/voip/CallDevices.qml
        resources/qml/voip/CallInvite.qml
        resources/qml/voip/CallInviteBar.qml
        resources/qml/voip/DeviceError.qml
        resources/qml/voip/PlaceCall.qml
        resources/qml/voip/ScreenShare.qml
        resources/qml/voip/VideoCall.qml
        resources/qml/delegates/EncryptionEnabled.qml
        resources/qml/ui/TimelineEffects.qml
>>>>>>> a7af3bb9
)
qt_add_qml_module(nheko
    URI im.nheko
    NO_RESOURCE_TARGET_PATH
    RESOURCE_PREFIX "/"
    VERSION 1.1
    DEPENDENCIES QtQml QtQuick # https://bugreports.qt.io/browse/QTBUG-102554
    QML_FILES
    ${QML_SOURCES}
    SOURCES
    src/UserDirectoryModel.cpp
    src/UserDirectoryModel.h
)
    #qt_target_qml_sources(nheko
    #   #PREFIX "/"
    #)

#
# Bundle translations
#
file(GLOB LANG_TS_SRC "${CMAKE_CURRENT_SOURCE_DIR}/resources/langs/*.ts")
qt_add_translations(nheko RESOURCE_PREFIX "/translations" TS_FILES
    ${LANG_TS_SRC} SOURCES ${QML_SOURCES} ${SRC_FILES})

if(WIN32)
    target_compile_definitions(nheko PRIVATE WIN32_LEAN_AND_MEAN)
    if(MSVC)
        target_compile_options(nheko PUBLIC "/Zc:__cplusplus")
    endif()
else()
    target_link_libraries(nheko PRIVATE Qt6::DBus)
    if(FLATPAK)
        target_compile_definitions(nheko PRIVATE NHEKO_FLATPAK)
    endif()
endif()

target_include_directories(nheko PRIVATE src includes src/timeline/ src/ui/ src/encryption/ src/voip/)

if(USE_BUNDLED_CPPHTTPLIB)
    target_include_directories(nheko PRIVATE third_party/cpp-httplib-0.5.12)
    target_sources(nheko PRIVATE third_party/cpp-httplib-0.5.12/httplib.h)
else()
    find_package(httplib REQUIRED)
    target_link_libraries(nheko PRIVATE httplib::httplib)
endif()

if(USE_BUNDLED_BLURHASH)
    target_include_directories(nheko PRIVATE third_party/blurhash)
    set(BLURHASH_SRC_FILES
        third_party/blurhash/blurhash.cpp
        third_party/blurhash/blurhash.hpp
    )
    target_sources(nheko PRIVATE ${BLURHASH_SRC_FILES})
else()
    find_package(PkgConfig REQUIRED)
    pkg_check_modules(blurhash REQUIRED IMPORTED_TARGET blurhash)
    target_link_libraries(nheko PRIVATE PkgConfig::blurhash)
endif()

# Fixup bundled keychain include dirs
if(USE_BUNDLED_QTKEYCHAIN)
    target_include_directories(nheko PRIVATE ${qt6keychain_SOURCE_DIR} ${qt6keychain_BINARY_DIR})
endif()

if(NOT JSON_ImplicitConversions)
    set_target_properties(nlohmann_json::nlohmann_json PROPERTIES
        INTERFACE_COMPILE_DEFINITIONS "JSON_USE_IMPLICIT_CONVERSIONS=\$<BOOL:OFF>;JSON_DIAGNOSTICS=\$<BOOL:OFF>"
    )
    target_compile_definitions(nheko PUBLIC JSON_USE_IMPLICIT_CONVERSIONS=0)
endif()

target_link_libraries(nheko PRIVATE
<<<<<<< HEAD
    ${COEURL_TARGET_NAME}
    MatrixClient::MatrixClient
    cmark::cmark
    spdlog::spdlog
    Qt::Widgets
    Qt::Svg
    Qt::Gui
    Qt::Multimedia
    Qt::Qml
    Qt::QuickControls2
    qt6keychain
    nlohmann_json::nlohmann_json
    lmdbxx::lmdbxx
    liblmdb::lmdb
    SingleApplication::SingleApplication)
=======
	${COEURL_TARGET_NAME}
	MatrixClient::MatrixClient
	cmark::cmark
	spdlog::spdlog
	Qt::Widgets
	Qt::Svg
	Qt::Gui
	Qt::Multimedia
	Qt::Qml
	Qt::QmlPrivate
	Qt::QuickControls2
	qt6keychain
	nlohmann_json::nlohmann_json
	lmdbxx::lmdbxx
	liblmdb::lmdb
	SingleApplication::SingleApplication)
>>>>>>> a7af3bb9

if(${CMAKE_VERSION} VERSION_GREATER_EQUAL "3.16.0")
    target_precompile_headers(nheko
        PRIVATE
        <string>
        <algorithm>
    )
endif()

if(TARGET PkgConfig::GSTREAMER)
    target_link_libraries(nheko PRIVATE PkgConfig::GSTREAMER)
    target_compile_definitions(nheko PRIVATE GSTREAMER_AVAILABLE)
endif()
if(TARGET PkgConfig::XCB)
    target_link_libraries(nheko PRIVATE PkgConfig::XCB)
    target_compile_definitions(nheko PRIVATE XCB_AVAILABLE)
endif()

if(MSVC)
    target_link_libraries(nheko PRIVATE ntdll)
endif()

if(QML_DEBUGGING)
    target_compile_definitions(nheko PRIVATE QML_DEBUGGING)
endif()

if(NOT MSVC AND NOT HAIKU)
    if("${CMAKE_BUILD_TYPE}" STREQUAL "Debug" OR CI_BUILD)
        target_compile_options(nheko PRIVATE "-Werror")
    endif()
endif()
#if(NOT MSVC)
#   target_link_options(nheko PRIVATE "LINKER:,--gc-sections")
#endif()

if(MAN)
    add_subdirectory(man)
endif()

# potential workaround for macdeployqt issues
if(APPLE)
    install(TARGETS nheko
        BUNDLE  DESTINATION .
        RUNTIME DESTINATION ${CMAKE_INSTALL_BINDIR}
    )
    qt_generate_deploy_qml_app_script(
        TARGET nheko
        OUTPUT_SCRIPT deploy_script
        NO_UNSUPPORTED_PLATFORM_ERROR
    )
    install(SCRIPT ${deploy_script})
endif()

if(UNIX AND NOT APPLE)
    if(FLATPAK)
        set(APPID "im.nheko.Nheko")
        set_target_properties(nheko PROPERTIES OUTPUT_NAME "${APPID}")
    else()
        set(APPID "nheko")
    endif()

    install(TARGETS nheko RUNTIME DESTINATION "${CMAKE_INSTALL_BINDIR}")
    install(FILES "resources/nheko-16.png" DESTINATION "${CMAKE_INSTALL_DATAROOTDIR}/icons/hicolor/16x16/apps" RENAME "${APPID}.png")
    install(FILES "resources/nheko-32.png" DESTINATION "${CMAKE_INSTALL_DATAROOTDIR}/icons/hicolor/32x32/apps" RENAME "${APPID}.png")
    install(FILES "resources/nheko-48.png" DESTINATION "${CMAKE_INSTALL_DATAROOTDIR}/icons/hicolor/48x48/apps" RENAME "${APPID}.png")
    install(FILES "resources/nheko-64.png" DESTINATION "${CMAKE_INSTALL_DATAROOTDIR}/icons/hicolor/64x64/apps" RENAME "${APPID}.png")
    install(FILES "resources/nheko-128.png" DESTINATION "${CMAKE_INSTALL_DATAROOTDIR}/icons/hicolor/128x128/apps" RENAME "${APPID}.png")
    install(FILES "resources/nheko-256.png" DESTINATION "${CMAKE_INSTALL_DATAROOTDIR}/icons/hicolor/256x256/apps" RENAME "${APPID}.png")
    install(FILES "resources/nheko-512.png" DESTINATION "${CMAKE_INSTALL_DATAROOTDIR}/icons/hicolor/512x512/apps" RENAME "${APPID}.png")
    install(FILES "resources/nheko.svg" DESTINATION "${CMAKE_INSTALL_DATAROOTDIR}/icons/hicolor/scalable/apps" RENAME "${APPID}.svg")
    install(FILES "resources/_nheko" DESTINATION "${CMAKE_INSTALL_DATAROOTDIR}/zsh/site-functions")

    configure_file("resources/nheko.desktop.in" "resources/nheko.desktop" @ONLY)
    install(FILES "${CMAKE_CURRENT_BINARY_DIR}/resources/nheko.desktop" DESTINATION "${CMAKE_INSTALL_DATAROOTDIR}/applications" RENAME "${APPID}.desktop")
    configure_file("resources/nheko.appdata.xml.in" "resources/nheko.appdata.xml" @ONLY)
    install(FILES "${CMAKE_CURRENT_BINARY_DIR}/resources/nheko.appdata.xml" DESTINATION "${CMAKE_INSTALL_DATAROOTDIR}/metainfo" RENAME "${APPID}.appdata.xml")

    if(NOT TARGET uninstall)
        configure_file(
            "${CMAKE_CURRENT_SOURCE_DIR}/cmake/cmake_uninstall.cmake.in"
            "${CMAKE_CURRENT_BINARY_DIR}/cmake_uninstall.cmake"
            IMMEDIATE @ONLY)
        add_custom_target(uninstall
            COMMAND ${CMAKE_COMMAND} -P ${CMAKE_CURRENT_BINARY_DIR}/cmake_uninstall.cmake)
    endif()
endif()<|MERGE_RESOLUTION|>--- conflicted
+++ resolved
@@ -346,7 +346,6 @@
 # Declare source and header files.
 #
 set(SRC_FILES
-<<<<<<< HEAD
     # Emoji
     src/emoji/Provider.cpp
     src/emoji/Provider.h
@@ -358,6 +357,8 @@
     src/timeline/DelegateChooser.h
     src/timeline/EventStore.cpp
     src/timeline/EventStore.h
+    src/timeline/EventDelegateChooser.cpp
+    src/timeline/EventDelegateChooser.h
     src/timeline/InputBar.cpp
     src/timeline/InputBar.h
     src/timeline/Permissions.cpp
@@ -505,168 +506,6 @@
 
     src/main.cpp
 )
-=======
-	# Emoji
-	src/emoji/Provider.cpp
-	src/emoji/Provider.h
-
-	# Timeline
-	src/timeline/CommunitiesModel.cpp
-	src/timeline/CommunitiesModel.h
-	src/timeline/DelegateChooser.cpp
-	src/timeline/DelegateChooser.h
-	src/timeline/EventDelegateChooser.cpp
-	src/timeline/EventDelegateChooser.h
-	src/timeline/EventStore.cpp
-	src/timeline/EventStore.h
-	src/timeline/InputBar.cpp
-	src/timeline/InputBar.h
-	src/timeline/Permissions.cpp
-	src/timeline/Permissions.h
-	src/timeline/PresenceEmitter.cpp
-	src/timeline/PresenceEmitter.h
-	src/timeline/Reaction.cpp
-	src/timeline/Reaction.h
-	src/timeline/RoomlistModel.cpp
-	src/timeline/RoomlistModel.h
-	src/timeline/TimelineFilter.cpp
-	src/timeline/TimelineFilter.h
-	src/timeline/TimelineModel.cpp
-	src/timeline/TimelineModel.h
-	src/timeline/TimelineViewManager.cpp
-	src/timeline/TimelineViewManager.h
-
-	# UI components
-	src/ui/HiddenEvents.cpp
-	src/ui/HiddenEvents.h
-	src/ui/EventExpiry.cpp
-	src/ui/EventExpiry.h
-	src/ui/MxcAnimatedImage.cpp
-	src/ui/MxcAnimatedImage.h
-	src/ui/MxcMediaProxy.cpp
-	src/ui/MxcMediaProxy.h
-	src/ui/NhekoCursorShape.cpp
-	src/ui/NhekoCursorShape.h
-	src/ui/NhekoDropArea.cpp
-	src/ui/NhekoDropArea.h
-	src/ui/NhekoGlobalObject.cpp
-	src/ui/NhekoGlobalObject.h
-	src/ui/RoomSettings.cpp
-	src/ui/RoomSettings.h
-	src/ui/RoomSummary.cpp
-	src/ui/RoomSummary.h
-	src/ui/Theme.cpp
-	src/ui/Theme.h
-	src/ui/UIA.cpp
-	src/ui/UIA.h
-	src/ui/UserProfile.cpp
-	src/ui/UserProfile.h
-
-	src/voip/CallDevices.cpp
-	src/voip/CallDevices.h
-	src/voip/CallManager.cpp
-	src/voip/CallManager.h
-	src/voip/ScreenCastPortal.cpp
-	src/voip/ScreenCastPortal.h
-	src/voip/WebRTCSession.h
-	src/voip/WebRTCSession.cpp
-	src/voip/WebRTCSession.h
-
-	src/encryption/DeviceVerificationFlow.cpp
-	src/encryption/DeviceVerificationFlow.h
-	src/encryption/Olm.cpp
-	src/encryption/Olm.h
-	src/encryption/SelfVerificationStatus.cpp
-	src/encryption/SelfVerificationStatus.h
-	src/encryption/VerificationManager.cpp
-	src/encryption/VerificationManager.h
-
-	# Generic notification stuff
-	src/notifications/Manager.cpp
-	src/notifications/Manager.h
-
-	src/dock/Dock.cpp
-	src/dock/Dock.h
-
-	src/AliasEditModel.cpp
-	src/AliasEditModel.h
-	src/AvatarProvider.cpp
-	src/AvatarProvider.h
-	src/BlurhashProvider.cpp
-	src/BlurhashProvider.h
-	src/Cache.cpp
-	src/Cache.h
-	src/CacheCryptoStructs.h
-	src/CacheStructs.h
-	src/Cache_p.h
-	src/ChatPage.cpp
-	src/ChatPage.h
-	src/Clipboard.cpp
-	src/Clipboard.h
-	src/ColorImageProvider.cpp
-	src/ColorImageProvider.h
-	src/CombinedImagePackModel.cpp
-	src/CombinedImagePackModel.h
-	src/GridImagePackModel.cpp
-	src/GridImagePackModel.h
-	src/CommandCompleter.cpp
-	src/CommandCompleter.h
-	src/CompletionModelRoles.h
-	src/CompletionProxyModel.cpp
-	src/CompletionProxyModel.h
-	src/Config.h
-	src/EventAccessors.cpp
-	src/EventAccessors.h
-        src/FallbackAuth.cpp
-        src/FallbackAuth.h
-	src/ImagePackListModel.cpp
-	src/ImagePackListModel.h
-	src/InviteesModel.cpp
-	src/InviteesModel.h
-	src/JdenticonProvider.cpp
-	src/JdenticonProvider.h
-	src/Logging.cpp
-	src/Logging.h
-	src/LoginPage.cpp
-	src/LoginPage.h
-	src/MainWindow.cpp
-	src/MainWindow.h
-	src/MatrixClient.cpp
-	src/MatrixClient.h
-	src/MemberList.cpp
-	src/MemberList.h
-	src/MxcImageProvider.cpp
-	src/MxcImageProvider.h
-	src/PowerlevelsEditModels.cpp
-	src/PowerlevelsEditModels.h
-	src/ReadReceiptsModel.cpp
-	src/ReadReceiptsModel.h
-	src/ReCaptcha.cpp
-	src/ReCaptcha.h
-	src/RegisterPage.cpp
-	src/RegisterPage.h
-	src/RoomDirectoryModel.cpp
-	src/RoomDirectoryModel.h
-	src/RoomsModel.cpp
-	src/RoomsModel.h
-	src/SSOHandler.cpp
-	src/SSOHandler.h
-	src/SingleImagePackModel.cpp
-	src/SingleImagePackModel.h
-	src/TrayIcon.cpp
-	src/TrayIcon.h
-	src/UserSettingsPage.cpp
-	src/UserSettingsPage.h
-	src/UsersModel.cpp
-	src/UsersModel.h
-	src/Utils.cpp
-	src/Utils.h
-
-	includes/jdenticoninterface.h
-
-	src/main.cpp
-	)
->>>>>>> a7af3bb9
 
 include(FeatureSummary)
 
@@ -852,12 +691,10 @@
 #
 
 set(QML_SOURCES
-<<<<<<< HEAD
     resources/qml/Root.qml
     resources/qml/ChatPage.qml
     resources/qml/CommunitiesList.qml
     resources/qml/RoomList.qml
-    resources/qml/TimelineView.qml
     resources/qml/Avatar.qml
     resources/qml/Completer.qml
     resources/qml/EncryptionIndicator.qml
@@ -873,7 +710,12 @@
     resources/qml/Reactions.qml
     resources/qml/ReplyPopup.qml
     resources/qml/StatusIndicator.qml
-    resources/qml/TimelineRow.qml
+    resources/qml/TimelineEvent.qml
+    resources/qml/TimelineSectionHeader.qml
+    resources/qml/TimelineDefaultMessageStyle.qml
+    resources/qml/TimelineBubbleMessageStyle.qml
+    resources/qml/TimelineMetadata.qml
+    resources/qml/TimelineView.qml
     resources/qml/TopBar.qml
     resources/qml/QuickSwitcher.qml
     resources/qml/ForwardCompleter.qml
@@ -895,7 +737,6 @@
     resources/qml/delegates/Encrypted.qml
     resources/qml/delegates/FileMessage.qml
     resources/qml/delegates/ImageMessage.qml
-    resources/qml/delegates/MessageDelegate.qml
     resources/qml/delegates/NoticeMessage.qml
     resources/qml/delegates/Pill.qml
     resources/qml/delegates/Placeholder.qml
@@ -957,115 +798,6 @@
     resources/qml/voip/VideoCall.qml
     resources/qml/delegates/EncryptionEnabled.qml
     resources/qml/ui/TimelineEffects.qml
-=======
-        resources/qml/Root.qml
-        resources/qml/ChatPage.qml
-        resources/qml/CommunitiesList.qml
-        resources/qml/RoomList.qml
-				resources/qml/TimelineSectionHeader.qml
-				resources/qml/TimelineDefaultMessageStyle.qml
-				resources/qml/TimelineBubbleMessageStyle.qml
-				resources/qml/TimelineMetadata.qml
-        resources/qml/TimelineView.qml
-        resources/qml/Avatar.qml
-        resources/qml/Completer.qml
-        resources/qml/EncryptionIndicator.qml
-        resources/qml/ImageButton.qml
-        resources/qml/ElidedLabel.qml
-        resources/qml/MatrixText.qml
-        resources/qml/MatrixTextField.qml
-        resources/qml/ToggleButton.qml
-        resources/qml/UploadBox.qml
-        resources/qml/MessageInput.qml
-        resources/qml/MessageView.qml
-				resources/qml/TimelineEvent.qml
-        resources/qml/PrivacyScreen.qml
-        resources/qml/Reactions.qml
-        resources/qml/ReplyPopup.qml
-        resources/qml/StatusIndicator.qml
-        resources/qml/TopBar.qml
-        resources/qml/QuickSwitcher.qml
-        resources/qml/ForwardCompleter.qml
-        resources/qml/SelfVerificationCheck.qml
-        resources/qml/TypingIndicator.qml
-        resources/qml/MessageInputWarning.qml
-        resources/qml/components/AdaptiveLayout.qml
-        resources/qml/components/AdaptiveLayoutElement.qml
-        resources/qml/components/AvatarListTile.qml
-        resources/qml/components/FlatButton.qml
-        resources/qml/components/MainWindowDialog.qml
-        resources/qml/components/NhekoTabButton.qml
-        resources/qml/components/NotificationBubble.qml
-        resources/qml/components/PowerlevelIndicator.qml
-        resources/qml/components/ReorderableListview.qml
-        resources/qml/components/SpaceMenuLevel.qml
-        resources/qml/components/TextButton.qml
-        resources/qml/components/UserListRow.qml
-        resources/qml/delegates/Encrypted.qml
-        resources/qml/delegates/FileMessage.qml
-        resources/qml/delegates/ImageMessage.qml
-        resources/qml/delegates/NoticeMessage.qml
-        resources/qml/delegates/Pill.qml
-        resources/qml/delegates/Placeholder.qml
-        resources/qml/delegates/PlayableMediaMessage.qml
-        resources/qml/delegates/Redacted.qml
-        resources/qml/delegates/Reply.qml
-        resources/qml/delegates/TextMessage.qml
-        resources/qml/device-verification/DeviceVerification.qml
-        resources/qml/device-verification/DigitVerification.qml
-        resources/qml/device-verification/EmojiVerification.qml
-        resources/qml/device-verification/Failed.qml
-        resources/qml/device-verification/NewVerificationRequest.qml
-        resources/qml/device-verification/Success.qml
-        resources/qml/device-verification/Waiting.qml
-        resources/qml/dialogs/AliasEditor.qml
-        resources/qml/dialogs/ConfirmJoinRoomDialog.qml
-        resources/qml/dialogs/CreateDirect.qml
-        resources/qml/dialogs/CreateRoom.qml
-        resources/qml/dialogs/FallbackAuthDialog.qml
-        resources/qml/dialogs/HiddenEventsDialog.qml
-        resources/qml/dialogs/EventExpirationDialog.qml
-        resources/qml/dialogs/ImageOverlay.qml
-        resources/qml/dialogs/ImagePackEditorDialog.qml
-        resources/qml/dialogs/ImagePackSettingsDialog.qml
-        resources/qml/dialogs/InputDialog.qml
-        resources/qml/dialogs/InviteDialog.qml
-        resources/qml/dialogs/JoinRoomDialog.qml
-        resources/qml/dialogs/LeaveRoomDialog.qml
-        resources/qml/dialogs/LogoutDialog.qml
-        resources/qml/dialogs/PhoneNumberInputDialog.qml
-        resources/qml/dialogs/PowerLevelEditor.qml
-        resources/qml/dialogs/PowerLevelSpacesApplyDialog.qml
-        resources/qml/dialogs/RawMessageDialog.qml
-        resources/qml/dialogs/ReadReceipts.qml
-        resources/qml/dialogs/ReCaptchaDialog.qml
-        resources/qml/dialogs/RoomDirectory.qml
-        resources/qml/dialogs/RoomMembers.qml
-        resources/qml/dialogs/AllowedRoomsSettingsDialog.qml
-        resources/qml/dialogs/RoomSettings.qml
-        resources/qml/dialogs/UserProfile.qml
-        resources/qml/emoji/StickerPicker.qml
-        resources/qml/pages/LoginPage.qml
-        resources/qml/pages/RegisterPage.qml
-        resources/qml/pages/UserSettingsPage.qml
-        resources/qml/pages/WelcomePage.qml
-        resources/qml/ui/NhekoSlider.qml
-        resources/qml/ui/Ripple.qml
-        resources/qml/ui/Snackbar.qml
-        resources/qml/ui/Spinner.qml
-        resources/qml/ui/animations/BlinkAnimation.qml
-        resources/qml/ui/media/MediaControls.qml
-        resources/qml/voip/ActiveCallBar.qml
-        resources/qml/voip/CallDevices.qml
-        resources/qml/voip/CallInvite.qml
-        resources/qml/voip/CallInviteBar.qml
-        resources/qml/voip/DeviceError.qml
-        resources/qml/voip/PlaceCall.qml
-        resources/qml/voip/ScreenShare.qml
-        resources/qml/voip/VideoCall.qml
-        resources/qml/delegates/EncryptionEnabled.qml
-        resources/qml/ui/TimelineEffects.qml
->>>>>>> a7af3bb9
 )
 qt_add_qml_module(nheko
     URI im.nheko
@@ -1138,7 +870,6 @@
 endif()
 
 target_link_libraries(nheko PRIVATE
-<<<<<<< HEAD
     ${COEURL_TARGET_NAME}
     MatrixClient::MatrixClient
     cmark::cmark
@@ -1148,30 +879,13 @@
     Qt::Gui
     Qt::Multimedia
     Qt::Qml
+    Qt::QmlPrivate
     Qt::QuickControls2
     qt6keychain
     nlohmann_json::nlohmann_json
     lmdbxx::lmdbxx
     liblmdb::lmdb
     SingleApplication::SingleApplication)
-=======
-	${COEURL_TARGET_NAME}
-	MatrixClient::MatrixClient
-	cmark::cmark
-	spdlog::spdlog
-	Qt::Widgets
-	Qt::Svg
-	Qt::Gui
-	Qt::Multimedia
-	Qt::Qml
-	Qt::QmlPrivate
-	Qt::QuickControls2
-	qt6keychain
-	nlohmann_json::nlohmann_json
-	lmdbxx::lmdbxx
-	liblmdb::lmdb
-	SingleApplication::SingleApplication)
->>>>>>> a7af3bb9
 
 if(${CMAKE_VERSION} VERSION_GREATER_EQUAL "3.16.0")
     target_precompile_headers(nheko
@@ -1257,4 +971,5 @@
         add_custom_target(uninstall
             COMMAND ${CMAKE_COMMAND} -P ${CMAKE_CURRENT_BINARY_DIR}/cmake_uninstall.cmake)
     endif()
-endif()+endif()
+# vim: tabstop=4 shiftwidth=4 expandtab