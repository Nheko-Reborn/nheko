<?xml version="1.0" encoding="utf-8"?>
<!DOCTYPE TS>
<TS version="2.1" language="zh_CN">
<context>
    <name>ActiveCallBar</name>
    <message>
        <location filename="../qml/voip/ActiveCallBar.qml" line="+109"/>
        <source>Calling...</source>
        <translation>呼叫中…</translation>
    </message>
    <message>
        <location line="+10"/>
        <location line="+10"/>
        <source>Connecting...</source>
        <translation>正在连接…</translation>
    </message>
    <message>
        <location line="+67"/>
        <source>You are screen sharing</source>
        <translation>你正在共享屏幕。</translation>
    </message>
    <message>
        <location line="+17"/>
        <source>Hide/Show Picture-in-Picture</source>
        <translation>隐藏/展示 画中画</translation>
    </message>
    <message>
        <location line="+13"/>
        <source>Unmute Mic</source>
        <translation>取消麦克风静音</translation>
    </message>
    <message>
        <location line="+0"/>
        <source>Mute Mic</source>
        <translation>静音麦克风</translation>
    </message>
</context>
<context>
    <name>AliasEditingModel</name>
    <message>
        <location filename="../../src/AliasEditModel.cpp" line="+129"/>
        <location line="+47"/>
        <location line="+60"/>
        <location line="+13"/>
        <source>Failed to unpublish alias %1: %2</source>
        <translation>未能取消发布别名 %1：%2</translation>
    </message>
    <message>
        <location line="+84"/>
        <source>Failed to update aliases: %1</source>
        <translation>未能更新别名：%1</translation>
    </message>
</context>
<context>
    <name>AliasEditor</name>
    <message>
        <location filename="../qml/dialogs/AliasEditor.qml" line="+27"/>
        <source>Aliases to %1</source>
        <translation>%1 的别名</translation>
    </message>
    <message>
        <location line="+14"/>
        <source>List of aliases to this room. Usually you can only add aliases on your server. You can have one canonical alias and many alternate aliases.</source>
        <translation>此聊天室的别名列表。通常你只能在你的服务器上添加别名。你可以拥有一个规范别名和多个备用别名。</translation>
    </message>
    <message>
        <location line="+45"/>
        <source>Primary alias</source>
        <translation>主别名</translation>
    </message>
    <message>
        <location line="+0"/>
        <source>Make primary alias</source>
        <translation>设为主别名</translation>
    </message>
    <message>
        <location line="+14"/>
        <source>Advertise as an alias in this room</source>
        <translation>在此聊天室中推广此别名</translation>
    </message>
    <message>
        <location line="+13"/>
        <source>Publish in room directory</source>
        <translation>公布在聊天室目录中</translation>
    </message>
    <message>
        <location line="+12"/>
        <source>Remove this alias</source>
        <translation>移除此别名</translation>
    </message>
    <message>
        <location line="+19"/>
        <source>#new-alias:server.tld</source>
        <translation>#new-alias:server.tld</translation>
    </message>
    <message>
        <location line="+12"/>
        <source>Add</source>
        <translation>添加</translation>
    </message>
</context>
<context>
    <name>AllowedRoomsSettingsDialog</name>
    <message>
        <location filename="../qml/dialogs/AllowedRoomsSettingsDialog.qml" line="+28"/>
        <source>Allowed rooms settings</source>
        <translation>已允许的房间设置</translation>
    </message>
    <message>
        <location line="+14"/>
        <source>List of rooms that allow access to this room. Anyone who is in any of those rooms can join this room.</source>
        <translation>允许访问此聊天室的聊天室列表。任何在这些聊天室中的人都可以加入此聊天室。</translation>
    </message>
    <message>
        <location line="+40"/>
        <source>Parent community</source>
        <translation>父社区</translation>
    </message>
    <message>
        <location line="+0"/>
        <source>Other room</source>
        <translation>其他聊天室</translation>
    </message>
    <message>
        <location line="+42"/>
        <source>Enter additional rooms not in the list yet...</source>
        <translation>输入尚未列入列表的其他聊天室...</translation>
    </message>
</context>
<context>
    <name>Cache</name>
    <message numerus="yes">
        <location filename="../../src/Cache.cpp" line="+2891"/>
        <source>%1 and %n other(s)</source>
        <translation>
            <numerusform>%1 和另外 %n 人</numerusform>
        </translation>
    </message>
    <message>
        <location line="+2"/>
        <location line="+153"/>
        <source>Empty Room</source>
        <translation>空聊天室</translation>
    </message>
</context>
<context>
    <name>CallInvite</name>
    <message>
        <location filename="../qml/voip/CallInvite.qml" line="+78"/>
        <source>Video Call</source>
        <translation>视频通话</translation>
    </message>
    <message>
        <location line="+0"/>
        <source>Voice Call</source>
        <translation>语音通话</translation>
    </message>
    <message>
        <location line="+62"/>
        <source>No microphone found.</source>
        <translation>未检测到麦克风。</translation>
    </message>
</context>
<context>
    <name>CallInviteBar</name>
    <message>
        <location filename="../qml/voip/CallInviteBar.qml" line="+67"/>
        <source>Video Call</source>
        <translation>视频通话</translation>
    </message>
    <message>
        <location line="+0"/>
        <source>Voice Call</source>
        <translation>语音通话</translation>
    </message>
    <message>
        <location line="+16"/>
        <source>Devices</source>
        <translation>设备</translation>
    </message>
    <message>
        <location line="+11"/>
        <source>Accept</source>
        <translation>接受</translation>
    </message>
    <message>
        <location line="+13"/>
        <source>Unknown microphone: %1</source>
        <translation>未知的麦克风：%1</translation>
    </message>
    <message>
        <location line="+9"/>
        <source>Unknown camera: %1</source>
        <translation>未知的摄像头：%1</translation>
    </message>
    <message>
        <location line="+14"/>
        <source>Decline</source>
        <translation>拒绝</translation>
    </message>
    <message>
        <location line="-31"/>
        <source>No microphone found.</source>
        <translation>未检测到麦克风。</translation>
    </message>
</context>
<context>
    <name>CallManager</name>
    <message>
        <location filename="../../src/voip/CallManager.cpp" line="+820"/>
        <source>Entire screen</source>
        <translation>整个屏幕</translation>
    </message>
</context>
<context>
    <name>ChatPage</name>
    <message>
        <location filename="../../src/ChatPage.cpp" line="+122"/>
        <source>Failed to invite user: %1</source>
        <translation>未能邀请用户：%1</translation>
    </message>
    <message>
        <location line="+4"/>
        <location line="+839"/>
        <source>Invited user: %1</source>
        <translation>邀请已发送：%1</translation>
    </message>
    <message>
        <location line="-554"/>
        <source>Confirm logout</source>
        <translation>确认注销</translation>
    </message>
    <message>
        <location line="+102"/>
        <source>The cache on your disk is newer than this version of Nheko supports. Please update Nheko or clear your cache.</source>
        <translation>当前设备中的缓存比Nheko支持的版本更新，请更新Nheko或清理缓存。</translation>
    </message>
    <message>
        <location line="+35"/>
        <source>Failed to open database, logging out!</source>
        <translation>未能打开数据库，账户将登出！</translation>
    </message>
    <message>
        <location line="+262"/>
        <source>Knock on room</source>
        <translation>请求加入聊天室</translation>
    </message>
    <message>
        <location line="+4"/>
        <source>Do you really want to knock on %1? You may optionally provide a reason for others to accept your knock:</source>
        <translation>你真的想请求加入 %1 吗？你可以选择提供一个理由让其他人接受你的加入请求：</translation>
    </message>
    <message>
        <location line="+15"/>
        <source>Failed to knock room: %1</source>
        <translation>未能请求加入聊天室：%1</translation>
    </message>
    <message>
        <location line="+59"/>
        <source>Room creation failed: Bad Alias</source>
        <translation>创建聊天室失败：别名错误</translation>
    </message>
    <message>
        <location line="+18"/>
        <source>Room %1 created.</source>
        <translation>聊天室 %1 已创建。</translation>
    </message>
    <message>
        <location line="+43"/>
        <location line="+471"/>
        <source>Confirm invite</source>
        <translation>确认邀请</translation>
    </message>
    <message>
        <location line="-470"/>
        <source>Do you really want to invite %1 (%2)?</source>
        <translation>你真的想要邀请 %1 (%2) 吗？</translation>
    </message>
    <message>
        <location line="+12"/>
        <source>Failed to invite %1 to %2: %3</source>
        <translation>未能邀请 %1 到 %2：%3</translation>
    </message>
    <message>
        <location line="+32"/>
        <source>Kicked user: %1</source>
        <translation>踢出用户：%1</translation>
    </message>
    <message>
        <location line="+26"/>
        <source>Failed to ban %1 in %2: %3</source>
        <translation>未能封禁 %2 里的 %1：%3</translation>
    </message>
    <message>
        <location line="+3"/>
        <source>Banned user: %1</source>
        <translation>禁止用户：%1</translation>
    </message>
    <message>
        <location line="+8"/>
        <source>Confirm unban</source>
        <translation>确认解封</translation>
    </message>
    <message>
        <location line="+1"/>
        <source>Do you really want to unban %1 (%2)?</source>
        <translation>确认解封 %1 (%2) 吗？</translation>
    </message>
    <message>
        <location line="+10"/>
        <source>Failed to unban %1 in %2: %3</source>
        <translation>未能将 %2 里的 %1 解封：%3</translation>
    </message>
    <message>
        <location line="+3"/>
        <source>Unbanned user: %1</source>
        <translation>解封用户：%1</translation>
    </message>
    <message>
        <location line="+376"/>
        <source>Do you really want to start a private chat with %1?</source>
        <translation>是否确认与 %1 开始私密聊天？</translation>
    </message>
    <message>
        <location line="-922"/>
        <source>Cache migration failed!</source>
        <translation>缓存迁移失败！</translation>
    </message>
    <message>
        <location line="-87"/>
        <source>Because of the following reason Nheko wants to drop you to the login page:
%1
If you think this is a mistake, you can close Nheko instead to possibly recover your encryption keys. After you have been dropped to the login page, you can sign in again using your usual methods.</source>
        <translation>由于以下原因，Nheko希望将你返回到登录页面。
%1
如果你认为这是一个错误，你可以关闭Nheko，以便可能恢复你的加密密钥。在你被返回到登录页面后，你可以用你的常用方法再次登录。</translation>
    </message>
    <message>
        <location line="+88"/>
        <source>Migrating the cache to the current version failed. This can have different reasons. Please open an issue at https://github.com/Nheko-Reborn/nheko and try to use an older version in the meantime. Alternatively you can try deleting the cache manually.</source>
        <translation>迁移缓存到当前版本失败。这可能是由不同的原因导致的。请在https://github.com/Nheko-Reborn/nheko提交一个issue，并尝试在这期间使用旧版本。或者，你可以尝试手动删除缓存。</translation>
    </message>
    <message>
        <location line="+12"/>
        <source>Incompatible cache version</source>
        <translation>无法兼容缓存版本</translation>
    </message>
    <message>
        <location line="+54"/>
        <source>Failed to restore OLM account. Please login again.</source>
        <translation>未能恢复 OLM 账户。请重新登录。</translation>
    </message>
    <message>
        <location line="+4"/>
        <location line="+4"/>
        <location line="+4"/>
        <source>Failed to restore save data. Please login again.</source>
        <translation>未能恢复保存的数据。请重新登录。</translation>
    </message>
    <message>
        <location line="+54"/>
        <source>Failed to setup encryption keys. Server response: %1 %2. Please try again later.</source>
        <translation>未能设置加密密钥。服务器响应：%1 %2。请稍后再试。</translation>
    </message>
    <message>
        <location line="+35"/>
        <location line="+112"/>
        <source>Please try to login again: %1</source>
        <translation>请尝试再次登录：%1</translation>
    </message>
    <message>
        <location line="+34"/>
        <source>You failed to join %1. You can try to knock so that others can invite you in. Do you want to do so?
You may optionally provide a reason for others to accept your knock:</source>
        <translation>你未能加入 %1。你可以尝试请求加入，以便其他人可以邀请你进来。你想这样做吗？
你可以选择提供一个理由让其他人接受你的加入请求：</translation>
    </message>
    <message>
        <location line="+52"/>
        <source>Failed to join room: %1</source>
        <translation>未能加入聊天室：%1</translation>
    </message>
    <message>
        <location line="+9"/>
        <source>Failed to remove invite: %1</source>
        <translation>未能移除邀请：%1</translation>
    </message>
    <message>
        <location line="+27"/>
        <source>Room creation failed: %1</source>
        <translation>创建聊天室失败：%1</translation>
    </message>
    <message>
        <location line="+18"/>
        <source>Failed to leave room: %1</source>
        <translation>未能离开聊天室：%1</translation>
    </message>
    <message>
        <location line="+56"/>
        <source>Reason for the kick</source>
        <translation>踢出原因</translation>
    </message>
    <message>
        <location line="+1"/>
        <source>Enter reason for kicking %1 (%2) or hit enter for no reason:</source>
        <translation>输入踢出 %1 (%2) 的原因，如无原因请按回车：</translation>
    </message>
    <message>
        <location line="+15"/>
        <source>Failed to kick %1 from %2: %3</source>
        <translation>未能踢出 %2 里的 %1：%3</translation>
    </message>
    <message>
        <location line="+13"/>
        <source>Reason for the ban</source>
        <translation>封禁原因</translation>
    </message>
    <message>
        <location line="+1"/>
        <source>Enter reason for banning %1 (%2) or hit enter for no reason:</source>
        <translation>输入封禁 %1 (%2) 的原因，如无原因请按回车：</translation>
    </message>
    <message>
        <location filename="../qml/ChatPage.qml" line="+38"/>
        <source>No network connection</source>
        <translation>网络未连接</translation>
    </message>
</context>
<context>
    <name>CommandCompleter</name>
    <message>
        <location filename="../../src/CommandCompleter.cpp" line="+104"/>
        <source>/me &lt;message&gt;</source>
        <translation>/me &lt;消息&gt;</translation>
    </message>
    <message>
        <location line="+2"/>
        <source>/react &lt;text&gt;</source>
        <translation>/react &lt;文本&gt;</translation>
    </message>
    <message>
        <location line="+2"/>
        <source>/join (!roomid|#alias) [reason]</source>
        <translation>/join (!聊天室id|#别名) [理由]</translation>
    </message>
    <message>
        <location line="+2"/>
        <source>/knock (!roomid|#alias) [reason]</source>
        <translation>/knock (!聊天室id|#别名) [原因]</translation>
    </message>
    <message>
        <location line="+2"/>
        <source>/part [reason]</source>
        <translation>/part [理由]</translation>
    </message>
    <message>
        <location line="+2"/>
        <source>/leave [reason]</source>
        <translation>/leave [理由]</translation>
    </message>
    <message>
        <location line="+2"/>
        <source>/invite @userid [reason]</source>
        <translation>/invite @用户id [理由]</translation>
    </message>
    <message>
        <location line="+2"/>
        <source>/kick @userid [reason]</source>
        <translation>/kick @用户id [原因]</translation>
    </message>
    <message>
        <location line="+2"/>
        <source>/ban @userid [reason]</source>
        <translation>/ban @用户id [原因]</translation>
    </message>
    <message>
        <location line="+2"/>
        <source>/unban @userid [reason]</source>
        <translation>/unban @用户id [原因]</translation>
    </message>
    <message>
        <location line="+2"/>
        <source>/redact ($eventid|@userid)</source>
        <translation>/redact ($事件id|@用户id)</translation>
    </message>
    <message>
        <location line="+2"/>
        <source>/roomnick &lt;displayname&gt;</source>
        <translation>/roomnick &lt;显示名称&gt;</translation>
    </message>
    <message>
        <location line="+2"/>
        <source>/shrug [message]</source>
        <translation>/shrug [消息]</translation>
    </message>
    <message>
        <location line="+2"/>
        <source>/fliptable</source>
        <translation>/fliptable</translation>
    </message>
    <message>
        <location line="+2"/>
        <source>/unfliptable</source>
        <translation>/unfliptable</translation>
    </message>
    <message>
        <location line="+2"/>
        <source>/sovietflip</source>
        <translation>/sovietflip</translation>
    </message>
    <message>
        <location line="+2"/>
        <source>/clear-timeline</source>
        <translation>/clear-timeline</translation>
    </message>
    <message>
        <location line="+2"/>
        <source>/reset-state</source>
        <translation>/reset-state</translation>
    </message>
    <message>
        <location line="+2"/>
        <source>/rotate-megolm-session</source>
        <translation>/rotate-megolm-session</translation>
    </message>
    <message>
        <location line="+2"/>
        <source>/md [message]</source>
        <translation>/md [消息]</translation>
    </message>
    <message>
        <location line="+2"/>
        <source>/plain [message]</source>
        <translation>/plain [消息]</translation>
    </message>
    <message>
        <location line="+2"/>
        <source>/rainbow [message]</source>
        <translation>/rainbow [消息]</translation>
    </message>
    <message>
        <location line="+2"/>
        <source>/rainbowme [message]</source>
        <translation>/rainbowme [消息]</translation>
    </message>
    <message>
        <location line="+2"/>
        <source>/notice [message]</source>
        <translation>/notice [消息]</translation>
    </message>
    <message>
        <location line="+2"/>
        <source>/rainbownotice [message]</source>
        <translation>/rainbownotice [消息]</translation>
    </message>
    <message>
        <location line="+2"/>
        <source>/confetti [message]</source>
        <translation>/confetti [消息]</translation>
    </message>
    <message>
        <location line="+2"/>
        <source>/rainbowconfetti [message]</source>
        <translation>/rainbowconfetti [消息]</translation>
    </message>
    <message>
        <location line="+2"/>
        <source>/goto ($eventid|message index|matrix:r/room/e/event)</source>
        <translation>/goto ($事件id|消息索引|matrix:r/聊天室/e/事件)</translation>
    </message>
    <message>
        <location line="+2"/>
        <source>/converttodm</source>
        <translation>/converttodm</translation>
    </message>
    <message>
        <location line="+2"/>
        <source>/converttoroom</source>
        <translation>/converttoroom</translation>
    </message>
    <message>
        <location line="+8"/>
        <source>Send a message expressing an action.</source>
        <translation>发送一条表达行动的信息。</translation>
    </message>
    <message>
        <location line="+2"/>
        <source>Send &lt;text&gt; as a reaction when you’re replying to a message.</source>
        <translation>当你回复一条信息时，发送 &lt;文本&gt; 作为回应。</translation>
    </message>
    <message>
        <location line="+2"/>
        <source>Join a room. Reason is optional.</source>
        <translation>加入一个聊天室。理由是可选的。</translation>
    </message>
    <message>
        <location line="+2"/>
        <source>Ask to join a room. Reason is optional.</source>
        <translation>请求加入一个聊天室。理由是可选的。</translation>
    </message>
    <message>
        <location line="+2"/>
        <location line="+2"/>
        <source>Leave a room. Reason is optional.</source>
        <translation>离开一个聊天室。理由是可选的。</translation>
    </message>
    <message>
        <location line="+2"/>
        <source>Invite a user into the current room. Reason is optional.</source>
        <translation>邀请一个用户进入当前聊天室。理由是可选的。</translation>
    </message>
    <message>
        <location line="+2"/>
        <source>Kick a user from the current room. Reason is optional.</source>
        <translation>将一个用户踢出当前聊天室。原因是可选的。</translation>
    </message>
    <message>
        <location line="+2"/>
        <source>Ban a user from the current room. Reason is optional.</source>
        <translation>在当前聊天室封禁一个用户。原因是可选的。</translation>
    </message>
    <message>
        <location line="+2"/>
        <source>Unban a user in the current room. Reason is optional.</source>
        <translation>在当前聊天室解封一个用户。原因是可选的。</translation>
    </message>
    <message>
        <location line="+2"/>
        <source>Redact an event or all locally cached messages of a user.</source>
        <translation>编辑一个事件或一个用户的所有本地缓存信息。</translation>
    </message>
    <message>
        <location line="+2"/>
        <source>Change your displayname in this room.</source>
        <translation>更改你在此聊天室的显示名称。</translation>
    </message>
    <message>
        <location line="+2"/>
        <source>¯\_(ツ)_/¯ with an optional message.</source>
        <translation>¯\_(ツ)_/¯ 带有可选消息。</translation>
    </message>
    <message>
        <location line="+2"/>
        <source>(╯°□°)╯︵ ┻━┻</source>
        <translation>(╯°□°)╯︵ ┻━┻</translation>
    </message>
    <message>
        <location line="+2"/>
        <source>┯━┯╭( º _ º╭)</source>
        <translation>┯━┯╭( º _ º╭)</translation>
    </message>
    <message>
        <location line="+2"/>
        <source>ノ┬─┬ノ ︵ ( \o°o)\</source>
        <translation>ノ┬─┬ノ ︵ ( \o°o)\</translation>
    </message>
    <message>
        <location line="+2"/>
        <source>Clear the currently cached messages in this room.</source>
        <translation>清除此聊天室中当前缓存的消息。</translation>
    </message>
    <message>
        <location line="+2"/>
        <source>Refetch the state in this room.</source>
        <translation>重新获取此聊天室中的状态。</translation>
    </message>
    <message>
        <location line="+2"/>
        <source>Rotate the current symmetric encryption key.</source>
        <translation>轮换当前的对称加密密钥。</translation>
    </message>
    <message>
        <location line="+2"/>
        <source>Send a markdown formatted message (ignoring the global setting).</source>
        <translation>发送一条markdown格式的消息（忽略全局设置）。</translation>
    </message>
    <message>
        <location line="+2"/>
        <source>Send an unformatted message (ignoring the global setting).</source>
        <translation>发送一条未格式化的消息（忽略全局设置）。</translation>
    </message>
    <message>
        <location line="+2"/>
        <source>Send a message in rainbow colors.</source>
        <translation>发送一条彩虹色的消息</translation>
    </message>
    <message>
        <location line="+2"/>
        <source>Send /me in rainbow colors.</source>
        <translation>以彩虹色发送 /me</translation>
    </message>
    <message>
        <location line="+2"/>
        <source>Send a bot message.</source>
        <translation>发送一条机器人消息。</translation>
    </message>
    <message>
        <location line="+2"/>
        <source>Send a bot message in rainbow colors.</source>
        <translation>发送一条彩虹色的机器人消息。</translation>
    </message>
    <message>
        <location line="+2"/>
        <source>Send a message with confetti.</source>
        <translation>发送一条带有彩色纸屑的消息。</translation>
    </message>
    <message>
        <location line="+2"/>
        <source>Send a message in rainbow colors with confetti.</source>
        <translation>发送一条带有彩色纸屑的彩虹色消息。</translation>
    </message>
    <message>
        <location line="+2"/>
        <source>Go to this event or link.</source>
        <translation>转到此事件或链接。</translation>
    </message>
    <message>
        <location line="+2"/>
        <source>Convert this room to a direct chat.</source>
        <translation>将此聊天室转换为直接聊天。</translation>
    </message>
    <message>
        <location line="+2"/>
        <source>Convert this direct chat into a room.</source>
        <translation>将此直接聊天转换为聊天室。</translation>
    </message>
</context>
<context>
    <name>CommunitiesList</name>
    <message>
        <location filename="../qml/CommunitiesList.qml" line="+52"/>
        <source>Do not show notification counts for this community or tag.</source>
        <translation>不显示此社区或标签的通知计数。</translation>
    </message>
    <message>
        <location line="+7"/>
        <source>Hide rooms with this tag or from this community by default.</source>
        <translation>默认隐藏带有此标签或来自此社区的聊天室。</translation>
    </message>
    <message>
        <location line="+86"/>
        <source>Expand</source>
        <translation>展开</translation>
    </message>
    <message>
        <location line="+0"/>
        <source>Collapse</source>
        <translation>收起</translation>
    </message>
</context>
<context>
    <name>CommunitiesModel</name>
    <message>
        <location filename="../../src/timeline/CommunitiesModel.cpp" line="+82"/>
        <source>All rooms</source>
        <translation>所有聊天室</translation>
    </message>
    <message>
        <location line="+2"/>
        <source>Shows all rooms without filtering.</source>
        <translation>显示所有聊天室而不过滤。</translation>
    </message>
    <message>
        <location line="+23"/>
        <source>Direct Chats</source>
        <translation>直接聊天</translation>
    </message>
    <message>
        <location line="+2"/>
        <source>Show direct chats.</source>
        <translation>显示直接聊天。</translation>
    </message>
    <message>
        <location line="+67"/>
        <source>Favourites</source>
        <translation>收藏</translation>
    </message>
    <message>
        <location line="+2"/>
        <source>Rooms you have favourited.</source>
        <translation>你收藏的聊天室。</translation>
    </message>
    <message>
        <location line="+7"/>
        <source>Low Priority</source>
        <translation>低优先级</translation>
    </message>
    <message>
        <location line="+2"/>
        <source>Rooms with low priority.</source>
        <translation>低优先级聊天室。</translation>
    </message>
    <message>
        <location line="+7"/>
        <source>Server Notices</source>
        <translation>服务器通知</translation>
    </message>
    <message>
        <location line="+2"/>
        <source>Messages from your server or administrator.</source>
        <translation>来自服务器或管理员的消息。</translation>
    </message>
    <message>
        <location line="+660"/>
        <source>Failed to update community: %1</source>
        <translation>未能更新社区: %1</translation>
    </message>
    <message>
        <location line="+18"/>
        <source>Failed to delete room from community: %1</source>
        <translation>未能从社区中删除聊天室：%1</translation>
    </message>
    <message>
        <location line="+23"/>
        <source>Failed to update community for room: %1</source>
        <translation>未能更新聊天室的社区：%1</translation>
    </message>
    <message>
        <location line="+18"/>
        <source>Failed to remove community from room: %1</source>
        <translation>无法从聊天室中删除社区：%1</translation>
    </message>
</context>
<context>
    <name>ConfirmJoinRoomDialog</name>
    <message>
        <location filename="../qml/dialogs/ConfirmJoinRoomDialog.qml" line="+21"/>
        <source>Confirm community join</source>
        <translation>确认加入社区</translation>
    </message>
    <message>
        <location line="+0"/>
        <source>Confirm room join</source>
        <translation>确认加入聊天室</translation>
    </message>
    <message numerus="yes">
        <location line="+67"/>
        <source>%n member(s)</source>
        <translation>
            <numerusform>%n 名成员</numerusform>
        </translation>
    </message>
    <message>
        <location line="+25"/>
        <source>Do you want to join this room? You can optionally add a reason below:</source>
        <translation>你想加入此聊天室吗？你可以选择在下面添加理由：</translation>
    </message>
    <message>
        <location line="+0"/>
        <source>This room can&apos;t be joined directly. You can, however, knock on the room and room members can accept or decline this join request. You can additionally provide a reason for them to let you in below:</source>
        <translation>此聊天室无法直接加入。但是，你可以请求加入此聊天室，聊天室成员可以接受或拒绝此加入请求。另外你可以在下面提供一个理由，让他们允许你加入：</translation>
    </message>
    <message>
        <location line="+32"/>
        <source>Knock</source>
        <translation>请求加入</translation>
    </message>
    <message>
        <location line="+0"/>
        <source>Join</source>
        <translation>加入</translation>
    </message>
</context>
<context>
    <name>CreateDirect</name>
    <message>
        <location filename="../qml/dialogs/CreateDirect.qml" line="+17"/>
        <source>Create Direct Chat</source>
        <translation>创建直接聊天</translation>
    </message>
    <message>
        <location line="+60"/>
        <source>User to invite</source>
        <translation>要邀请的用户</translation>
    </message>
    <message>
        <location line="+1"/>
        <source>@user:server.tld</source>
        <translation>@user:server.tld</translation>
    </message>
    <message>
        <location line="+14"/>
        <source>Encryption</source>
        <translation>加密</translation>
    </message>
</context>
<context>
    <name>CreateRoom</name>
    <message>
        <location filename="../qml/dialogs/CreateRoom.qml" line="+148"/>
        <source>Create Room</source>
        <translation>创建聊天室</translation>
    </message>
    <message>
        <location line="-102"/>
        <source>Name</source>
        <translation>名称</translation>
    </message>
    <message>
        <location line="-27"/>
        <source>New community</source>
        <translation>新社区</translation>
    </message>
    <message>
        <location line="+0"/>
        <source>New Room</source>
        <translation>新聊天室</translation>
    </message>
    <message>
        <location line="+28"/>
        <source>No name</source>
        <translation>没有名称</translation>
    </message>
    <message>
        <location line="+8"/>
        <source>Topic</source>
        <translation>主题</translation>
    </message>
    <message>
        <location line="+1"/>
        <source>No topic</source>
        <translation>无主题</translation>
    </message>
    <message>
        <location line="+18"/>
        <source>Alias</source>
        <translation>别名</translation>
    </message>
    <message>
        <location line="+12"/>
        <source>Public</source>
        <translation>公开</translation>
    </message>
    <message>
        <location line="+6"/>
        <source>Public rooms can be joined by anyone; private rooms need explicit invites.</source>
        <translation>任何人都可以加入公共聊天室；私人聊天室需要明确的邀请。</translation>
    </message>
    <message>
        <location line="+13"/>
        <source>Trusted</source>
        <translation>可信</translation>
    </message>
    <message>
        <location line="+6"/>
        <source>All invitees are given the same power level as the creator</source>
        <translation>所有被邀请者都被赋予与创建者相同的权限等级</translation>
    </message>
    <message>
        <location line="+15"/>
        <source>Encryption</source>
        <translation>加密</translation>
    </message>
    <message>
        <location line="+6"/>
        <source>Caution: Encryption cannot be disabled</source>
        <translation>注意：加密无法被禁用</translation>
    </message>
</context>
<context>
    <name>CrossSigningSecrets</name>
    <message>
        <location filename="../../src/ChatPage.cpp" line="+285"/>
        <source>Decrypt secrets</source>
        <translation>解密密钥</translation>
    </message>
    <message>
        <location line="+2"/>
        <source>Enter your recovery key or passphrase to decrypt your secrets:</source>
        <translation>输入你的恢复密钥或口令以解密你的密钥：</translation>
    </message>
    <message>
        <location line="+2"/>
        <source>Enter your recovery key or passphrase called %1 to decrypt your secrets:</source>
        <translation>输入你的恢复密钥或名为 %1 的口令以解密你的密钥：</translation>
    </message>
    <message>
        <location line="+28"/>
        <source>Decryption failed</source>
        <translation>解密失败</translation>
    </message>
    <message>
        <location line="+1"/>
        <source>Failed to decrypt secrets with the provided recovery key or passphrase</source>
        <translation>未能使用提供的恢复密钥或口令解密密钥</translation>
    </message>
</context>
<context>
    <name>DigitVerification</name>
    <message>
        <location filename="../qml/device-verification/DigitVerification.qml" line="+13"/>
        <source>Verification Code</source>
        <translation>验证码</translation>
    </message>
    <message>
        <location line="+8"/>
        <source>Please verify the following digits. You should see the same numbers on both sides. If they differ, please press &apos;They do not match!&apos; to abort verification!</source>
        <translation>请验证一下数字。你应该会在另一边看到相同的数字。如果它们不同，请按“它们不一致”来终止验证！</translation>
    </message>
    <message>
        <location line="+33"/>
        <source>They do not match!</source>
        <translation>它们不匹配！</translation>
    </message>
    <message>
        <location line="+13"/>
        <source>They match!</source>
        <translation>匹配一致！</translation>
    </message>
</context>
<context>
    <name>EmojiPicker</name>
    <message>
        <location filename="../qml/emoji/EmojiPicker.qml" line="+71"/>
        <source>Search</source>
        <translation>搜索</translation>
    </message>
    <message>
        <location line="+197"/>
        <source>People</source>
        <translation>人物</translation>
    </message>
    <message>
        <location line="+2"/>
        <source>Nature</source>
        <translation>自然</translation>
    </message>
    <message>
        <location line="+2"/>
        <source>Food</source>
        <translation>食物</translation>
    </message>
    <message>
        <location line="+2"/>
        <source>Activity</source>
        <translation>活动</translation>
    </message>
    <message>
        <location line="+2"/>
        <source>Travel</source>
        <translation>旅行</translation>
    </message>
    <message>
        <location line="+2"/>
        <source>Objects</source>
        <translation>物体</translation>
    </message>
    <message>
        <location line="+2"/>
        <source>Symbols</source>
        <translation>符号</translation>
    </message>
    <message>
        <location line="+2"/>
        <source>Flags</source>
        <translation>旗帜</translation>
    </message>
</context>
<context>
    <name>EmojiVerification</name>
    <message>
        <location filename="../qml/device-verification/EmojiVerification.qml" line="+13"/>
        <source>Verification Code</source>
        <translation>验证码</translation>
    </message>
    <message>
        <location line="+8"/>
        <source>Please verify the following emoji. You should see the same emoji on both sides. If they differ, please press &apos;They do not match!&apos; to abort verification!</source>
        <translation>请验证以下表情符号。你应该会在两边看到相同的表情符号，如果它们不一致，请按“它们不一致”来终止验证！</translation>
    </message>
    <message>
        <location line="+379"/>
        <source>The displayed emoji might look different in different clients if a different font is used. Similarly they might be translated into different languages. Nonetheless they should depict one of 64 different objects or animals. For example a lion and a cat are different, but a cat is the same even if one client just shows a cat face, while another client shows a full cat body.</source>
        <translation>如果使用不同的字体，显示的表情符号在不同的客户中可能看起来不同。同样，它们也可能被翻译成不同的语言。尽管如此，它们应该描述64种不同的物体或动物中的一种。例如，狮子和猫是不同的，但猫是一样的，即使一个客户端只显示猫脸，而另一个客户端显示整个猫身。</translation>
    </message>
    <message>
        <location line="+10"/>
        <source>They do not match!</source>
        <translation>它们不一致！</translation>
    </message>
    <message>
        <location line="+13"/>
        <source>They match!</source>
        <translation>匹配一致！</translation>
    </message>
</context>
<context>
    <name>Encrypted</name>
    <message>
        <location filename="../qml/delegates/Encrypted.qml" line="+48"/>
        <source>There is no key to unlock this message. We requested the key automatically, but you can try requesting it again if you are impatient.</source>
        <translation>没有找到解锁这条消息的密钥。我们尝试过自动获取密钥，如果你着急你可以持续尝试获取密钥。</translation>
    </message>
    <message>
        <location line="+2"/>
        <source>This message couldn&apos;t be decrypted, because we only have a key for newer messages. You can try requesting access to this message.</source>
        <translation>这条消息无法被解密，因为我们只持有较之更新的消息的密钥。你可以继续尝试请求访问这条消息。</translation>
    </message>
    <message>
        <location line="+2"/>
        <source>There was an internal error reading the decryption key from the database.</source>
        <translation>从数据库读取解密密钥时发生内部错误。</translation>
    </message>
    <message>
        <location line="+2"/>
        <source>There was an error decrypting this message.</source>
        <translation>解密本消息时发生错误。</translation>
    </message>
    <message>
        <location line="+2"/>
        <source>The message couldn&apos;t be parsed.</source>
        <translation>无法解析这条消息。</translation>
    </message>
    <message>
        <location line="+2"/>
        <source>The encryption key was reused! Someone is possibly trying to insert false messages into this chat!</source>
        <translation>该加密密钥被重复使用！聊天时可能插入了假消息！</translation>
    </message>
    <message>
        <location line="+2"/>
        <source>Unknown decryption error</source>
        <translation>未知的解密错误</translation>
    </message>
    <message>
        <location line="+10"/>
        <source>Request key</source>
        <translation>请求密钥</translation>
    </message>
</context>
<context>
    <name>EncryptionIndicator</name>
    <message>
        <location filename="../qml/EncryptionIndicator.qml" line="+57"/>
        <source>This message is not encrypted!</source>
        <translation>此消息未经加密！</translation>
    </message>
    <message>
        <location line="+4"/>
        <source>Encrypted by a verified device</source>
        <translation>已被受认证的设备加密</translation>
    </message>
    <message>
        <location line="+2"/>
        <source>Encrypted by an unverified device, but you have trusted that user so far.</source>
        <translation>使用未受认证的设备加密，但你已信任该用户。</translation>
    </message>
    <message>
        <location line="+2"/>
        <source>Encrypted by an unverified device or the key is from an untrusted source like the key backup.</source>
        <translation>由一台不受信任的设备或从备份等不可靠的来源导入的密钥加密。</translation>
    </message>
</context>
<context>
    <name>Failed</name>
    <message>
        <location filename="../qml/device-verification/Failed.qml" line="+13"/>
        <source>Verification failed</source>
        <translation>未通过认证</translation>
    </message>
    <message>
        <location line="+12"/>
        <source>Other client does not support our verification protocol.</source>
        <translation>其他客户端不支持我们的认证协议。</translation>
    </message>
    <message>
        <location line="+4"/>
        <source>Key mismatch detected!</source>
        <translation>检测到密钥不匹配！</translation>
    </message>
    <message>
        <location line="+2"/>
        <source>Device verification timed out.</source>
        <translation>设备验证已超时。</translation>
    </message>
    <message>
        <location line="+2"/>
        <source>Other party canceled the verification.</source>
        <translation>对方取消了认证。</translation>
    </message>
    <message>
        <location line="+2"/>
        <source>Verification messages received out of order!</source>
        <translation>收到的验证消息不符合顺序！</translation>
    </message>
    <message>
        <location line="+2"/>
        <source>Unknown verification error.</source>
        <translation>未知的认证错误。</translation>
    </message>
    <message>
        <location line="+16"/>
        <source>Close</source>
        <translation>关闭</translation>
    </message>
</context>
<context>
    <name>ForwardCompleter</name>
    <message>
        <location filename="../qml/ForwardCompleter.qml" line="+41"/>
        <source>Forward Message</source>
        <translation>转发</translation>
    </message>
</context>
<context>
    <name>HiddenEvents</name>
    <message>
        <location filename="../../src/ui/HiddenEvents.cpp" line="+92"/>
        <location line="+10"/>
        <source>Failed to set hidden events: %1</source>
        <translation>未能设置隐藏事件：%1</translation>
    </message>
</context>
<context>
    <name>HiddenEventsDialog</name>
    <message>
        <location filename="../qml/dialogs/HiddenEventsDialog.qml" line="+34"/>
        <source>Hidden events for %1</source>
        <translation>隐藏 %1 事件</translation>
    </message>
    <message>
        <location line="+3"/>
        <source>Hidden events</source>
        <translation>隐藏</translation>
    </message>
    <message>
        <location line="+18"/>
        <source>These events will be &lt;b&gt;shown&lt;/b&gt; in %1:</source>
        <translation>以下事件将被在 %1 中 &lt;b&gt;展示&lt;/b&gt; ：</translation>
    </message>
    <message>
        <location line="+3"/>
        <source>These events will be &lt;b&gt;shown&lt;/b&gt; in all rooms:</source>
        <translation>以下事件将在所有聊天室中 &lt;b&gt;展示&lt;/b&gt; ：</translation>
    </message>
    <message>
        <location line="+15"/>
        <source>User events</source>
        <translation>用户事件</translation>
    </message>
    <message>
        <location line="+1"/>
        <source>Joins, leaves, avatar and name changes, bans, …</source>
        <translation>用户加入、离开、名称或头像变更、封禁等</translation>
    </message>
    <message>
        <location line="+16"/>
        <source>Power level changes</source>
        <translation>权限等级变化</translation>
    </message>
    <message>
        <location line="+1"/>
        <source>Sent when a moderator is added/removed or the permissions of a room are changed.</source>
        <translation>在添加/移除协管员或更改聊天室权限时发送。</translation>
    </message>
    <message>
        <location line="+16"/>
        <source>Stickers</source>
        <translation>贴纸</translation>
    </message>
</context>
<context>
    <name>ImagePackEditorDialog</name>
    <message>
        <location filename="../qml/dialogs/ImagePackEditorDialog.qml" line="+24"/>
        <source>Editing image pack</source>
        <translation>编辑表情包</translation>
    </message>
    <message>
        <location line="+63"/>
        <source>Add images</source>
        <translation>添加图片</translation>
    </message>
    <message>
        <location line="+7"/>
        <source>Images (*.png *.webp *.gif *.jpg *.jpeg)</source>
        <translation>图片（*.png *.webp *.gif *.jpg *.jpeg）</translation>
    </message>
    <message>
        <location line="+1"/>
        <source>Select images for pack</source>
        <translation>从表情包中选取图像</translation>
    </message>
    <message>
        <location line="+1"/>
        <source>Add to pack</source>
        <translation>添加到表情包</translation>
    </message>
    <message>
        <location line="+61"/>
        <source>Change the overview image for this pack</source>
        <translation>变更表情包的缩略图</translation>
    </message>
    <message>
        <location line="+13"/>
        <source>Overview Image (*.png *.webp *.jpg *.jpeg)</source>
        <translation>缩略图 (*.png *.webp *.jpg *.jpeg)</translation>
    </message>
    <message>
        <location line="+1"/>
        <source>Select overview image for pack</source>
        <translation>选择表情包的缩略图</translation>
    </message>
    <message>
        <location line="+12"/>
        <source>State key</source>
        <translation>状态键</translation>
    </message>
    <message>
        <location line="+8"/>
        <source>Packname</source>
        <translation>包名</translation>
    </message>
    <message>
        <location line="+8"/>
        <source>Attribution</source>
        <translation>出处</translation>
    </message>
    <message>
        <location line="+9"/>
        <location line="+70"/>
        <source>Use as Emoji</source>
        <translation>作为表情符号使用</translation>
    </message>
    <message>
        <location line="-57"/>
        <location line="+70"/>
        <source>Use as Sticker</source>
        <translation>作为贴纸使用</translation>
    </message>
    <message>
        <location line="-32"/>
        <source>Shortcode</source>
        <translation>短代码</translation>
    </message>
    <message>
        <location line="+10"/>
        <source>Body</source>
        <translation>内容</translation>
    </message>
    <message>
        <location line="+35"/>
        <source>Remove from pack</source>
        <translation>从表情包中移除</translation>
    </message>
    <message>
        <location line="+4"/>
        <source>Remove</source>
        <translation>移除</translation>
    </message>
</context>
<context>
    <name>ImagePackSettingsDialog</name>
    <message>
        <location filename="../qml/dialogs/ImagePackSettingsDialog.qml" line="+25"/>
        <source>Image pack settings</source>
        <translation>表情包设置</translation>
    </message>
    <message>
        <location line="+54"/>
        <source>Create account pack</source>
        <translation>创建和账户关联的表情包</translation>
    </message>
    <message>
        <location line="+14"/>
        <source>New room pack</source>
        <translation>创建和聊天室关联的表情包</translation>
    </message>
    <message>
        <location line="+22"/>
        <source>Private pack</source>
        <translation>私有表情包</translation>
    </message>
    <message>
        <location line="+2"/>
        <source>Pack from this room</source>
        <translation>来自此聊天室的表情包</translation>
    </message>
    <message>
        <location line="+2"/>
        <source>Pack from parent community</source>
        <translation>父社区的表情包</translation>
    </message>
    <message>
        <location line="+2"/>
        <source>Globally enabled pack</source>
        <translation>全局启用的表情包</translation>
    </message>
    <message>
        <location line="+66"/>
        <source>Enable globally</source>
        <translation>全局启用</translation>
    </message>
    <message>
        <location line="+4"/>
        <source>Enables this pack to be used in all rooms</source>
        <translation>允许在所有聊天室中使用该表情包</translation>
    </message>
    <message>
        <location line="+10"/>
        <source>Edit</source>
        <translation>编辑</translation>
    </message>
    <message>
        <location line="+65"/>
        <source>Close</source>
        <translation>关闭</translation>
    </message>
</context>
<context>
    <name>InputBar</name>
    <message>
        <location filename="../../src/timeline/InputBar.cpp" line="+372"/>
        <source>Select a file</source>
        <translation>选择一个文件</translation>
    </message>
    <message>
        <location line="+0"/>
        <source>All Files (*)</source>
        <translation>所有文件 (*)</translation>
    </message>
    <message>
        <location line="+796"/>
        <source>Upload of &apos;%1&apos; failed</source>
        <translation>上传 “%1” 失败</translation>
    </message>
</context>
<context>
    <name>InviteDialog</name>
    <message>
        <location filename="../qml/dialogs/InviteDialog.qml" line="+35"/>
        <source>Invite users to %1</source>
        <translation>邀请用户加入 %1</translation>
    </message>
    <message>
        <location line="+23"/>
        <source>User ID to invite</source>
        <translation>要邀请的用户 ID</translation>
    </message>
    <message>
        <location line="+14"/>
        <source>@joe:matrix.org</source>
        <comment>Example user id. The name &apos;joe&apos; can be localized however you want.</comment>
        <translation>@joe:matrix.org</translation>
    </message>
    <message>
        <location line="+17"/>
        <source>Add</source>
        <translation>添加</translation>
    </message>
    <message>
        <location line="+84"/>
        <source>Invite</source>
        <translation>邀请</translation>
    </message>
    <message>
        <location line="+7"/>
        <source>Cancel</source>
        <translation>取消</translation>
    </message>
</context>
<context>
    <name>JoinRoomDialog</name>
    <message>
        <location filename="../qml/dialogs/JoinRoomDialog.qml" line="+16"/>
        <source>Join room</source>
        <translation>加入聊天室</translation>
    </message>
    <message>
        <location line="+21"/>
        <source>Room ID or alias</source>
        <translation>聊天室 ID 或别名</translation>
    </message>
    <message>
        <location line="+31"/>
        <source>Join</source>
        <translation>加入</translation>
    </message>
</context>
<context>
    <name>LeaveRoomDialog</name>
    <message>
        <location filename="../qml/dialogs/LeaveRoomDialog.qml" line="+19"/>
        <source>Leave room</source>
        <translation>离开聊天室</translation>
    </message>
    <message>
        <location line="+1"/>
        <source>Are you sure you want to leave?</source>
        <translation>你确定要离开吗？</translation>
    </message>
</context>
<context>
    <name>LoginPage</name>
    <message>
        <location filename="../qml/pages/LoginPage.qml" line="+60"/>
        <source>Matrix ID</source>
        <translation></translation>
    </message>
    <message>
        <location line="+1"/>
        <source>e.g @joe:matrix.org</source>
        <translation>例如 @joe:matrix.org</translation>
    </message>
    <message>
        <location line="+3"/>
        <source>Your login name. A mxid should start with @ followed by the user ID. After the user ID you need to include your server name after a :.
You can also put your homeserver address there if your server doesn&apos;t support .well-known lookup.
Example: @user:server.my
If Nheko fails to discover your homeserver, it will show you a field to enter the server manually.</source>
        <translation>您的登录名。 mxid 应以 @ 开头，后跟用户 ID。 在用户 ID 之后，您需要在 : 之后包含您的服务器名称。
如果您的服务器不支持 .well-known 查找，您也可以将您的主服务器地址放在那里。
示例：@user:server.my
如果 Nheko 无法发现您的主服务器，它会显示一个字段供您手动输入服务器。</translation>
    </message>
    <message>
        <location line="+27"/>
        <source>Password</source>
        <translation>密码</translation>
    </message>
    <message>
        <location line="+2"/>
        <source>Your password.</source>
        <translation>你的密码。</translation>
    </message>
    <message>
        <location line="+8"/>
        <source>Device name</source>
        <translation>设备名</translation>
    </message>
    <message>
        <location line="+2"/>
        <source>A name for this device which will be shown to others when verifying your devices. If nothing is provided, a default is used.</source>
        <translation>此设备的名称，将在验证您的设备时向其他人显示。 如果未提供任何内容，则使用默认值。</translation>
    </message>
    <message>
        <location line="+14"/>
        <source>The address that can be used to contact you homeserver&apos;s client API.
Example: https://server.my:8787</source>
        <translation>可用于联系您的主服务器客户端 API 的地址。
示例：https://server.my:8787</translation>
    </message>
    <message>
        <location line="-4"/>
        <source>Homeserver address</source>
        <translation>主服务器地址</translation>
    </message>
    <message>
        <location line="+1"/>
        <source>server.my:8787</source>
        <translation>server.my:8787</translation>
    </message>
    <message>
        <location line="+35"/>
        <source>LOGIN</source>
        <translation>登录</translation>
    </message>
    <message>
        <location line="+42"/>
        <source>Back</source>
        <translation>返回</translation>
    </message>
    <message>
        <location filename="../../src/LoginPage.cpp" line="+87"/>
        <location line="+6"/>
        <location line="+64"/>
        <location line="+127"/>
        <source>You have entered an invalid Matrix ID  e.g @joe:matrix.org</source>
        <translation>你输入了无效的Matrix ID 例如 @joe:matrix.org</translation>
    </message>
    <message>
        <location line="-157"/>
        <source>Autodiscovery failed. Received malformed response.</source>
        <translation>自动发现失败。收到格式错误的回复。</translation>
    </message>
    <message>
        <location line="+6"/>
        <source>Autodiscovery failed. Unknown error when requesting .well-known.</source>
        <translation>自动发现失败。请求 .well-known 时出现未知错误。</translation>
    </message>
    <message>
        <location line="+33"/>
        <source>The required endpoints were not found. Possibly not a Matrix server.</source>
        <translation>没找到要求的终端。可能不是一个 Matrix 服务器。</translation>
    </message>
    <message>
        <location line="+6"/>
        <source>Received malformed response. Make sure the homeserver domain is valid.</source>
        <translation>收到形式错误的响应。请确认服务器域名合法。</translation>
    </message>
    <message>
        <location line="+8"/>
        <source>An unknown error occured. Make sure the homeserver domain is valid.</source>
        <translation>发生了一个未知错误。请确认服务器域名合法。</translation>
    </message>
    <message>
        <location line="+16"/>
        <source>The selected server does not support a version of the Matrix protocol, that this client understands (v1.1 to v1.5). You can&apos;t sign in.</source>
        <translation>所选服务器不支持此客户端兼容的 Matrix 协议版本（v1.1 到 v1.5）。您无法登录。</translation>
    </message>
    <message>
        <location line="+20"/>
        <source>Sign in with Apple</source>
        <translation>使用 Apple 登录</translation>
    </message>
    <message>
        <location line="+2"/>
        <source>Continue with Facebook</source>
        <translation>使用 Facebook 登录</translation>
    </message>
    <message>
        <location line="+2"/>
        <source>Sign in with Google</source>
        <translation>使用 Google 登录</translation>
    </message>
    <message>
        <location line="+2"/>
        <source>Sign in with Twitter</source>
        <translation>使用 Twitter 登录</translation>
    </message>
    <message>
        <location line="+2"/>
        <source>Login using %1</source>
        <translation>使用 %1 登录</translation>
    </message>
    <message>
        <location line="+9"/>
        <source>SSO LOGIN</source>
        <translation>SSO登录</translation>
    </message>
    <message>
        <location line="+58"/>
        <source>Empty password</source>
        <translation>空密码</translation>
    </message>
    <message>
        <location line="+55"/>
        <source>SSO login failed</source>
        <translation>SSO登录失败</translation>
    </message>
</context>
<context>
    <name>LogoutDialog</name>
    <message>
        <location filename="../qml/dialogs/LogoutDialog.qml" line="+15"/>
        <source>Log out</source>
        <translation>注销</translation>
    </message>
    <message>
        <location line="+1"/>
        <source>A call is in progress. Log out?</source>
        <translation>正在进行通话中。是否注销？</translation>
    </message>
    <message>
        <location line="+0"/>
        <source>Are you sure you want to log out?</source>
        <translation>你确定要注销吗？</translation>
    </message>
</context>
<context>
    <name>MediaUpload</name>
    <message>
        <location filename="../../src/timeline/InputBar.cpp" line="-154"/>
        <location line="+35"/>
        <source>Failed to upload media. Please try again.</source>
        <translation>未能上传媒体。请再试一次。</translation>
    </message>
</context>
<context>
    <name>MessageDelegate</name>
    <message>
        <location filename="../qml/delegates/MessageDelegate.qml" line="+79"/>
        <source>This room was replaced for the following reason: %1</source>
        <translation>此聊天室因以下原因被替换: %1</translation>
    </message>
    <message>
        <location line="+6"/>
        <source>Go to replacement room</source>
        <translation>转到更换后的聊天室</translation>
    </message>
    <message>
        <location line="+162"/>
        <source>%1 removed a message</source>
        <translation>%1 移除了一条消息</translation>
    </message>
    <message>
        <location line="+10"/>
        <source>%1 enabled encryption</source>
        <translation>%1 启用了加密</translation>
    </message>
    <message>
        <location line="+25"/>
        <source>%2 changed the room name to: %1</source>
        <translation>%2 将聊天室名称更改为：%1</translation>
    </message>
    <message>
        <location line="+0"/>
        <source>%1 removed the room name</source>
        <translation>%1 移除了聊天室名称</translation>
    </message>
    <message>
        <location line="+14"/>
        <source>%2 changed the topic to: %1</source>
        <translation>%2 将主题更改为：%1</translation>
    </message>
    <message>
        <location line="+0"/>
        <source>%1 removed the topic</source>
        <translation>%1 移除了主题</translation>
    </message>
    <message>
        <location line="+14"/>
        <source>%1 changed the room avatar</source>
        <translation>%1 更改了聊天室头像</translation>
    </message>
    <message>
        <location line="+14"/>
        <source>%1 changed the pinned messages.</source>
        <translation>%1 更改了置顶消息。</translation>
    </message>
    <message>
        <location line="+29"/>
        <source>%1 changed the addresses for this room.</source>
        <translation>%1 更改了此聊天室的地址。</translation>
    </message>
    <message>
        <location line="+14"/>
        <source>%1 changed the parent communities for this room.</source>
        <translation>%1 更改了此聊天室的父社区。</translation>
    </message>
    <message>
        <location line="+14"/>
        <source>%1 created and configured room: %2</source>
        <translation>%1 创建并配置了聊天室：%2</translation>
    </message>
    <message>
        <location line="+17"/>
        <source>%1 placed a voice call.</source>
        <translation>%1 发起了语音通话。</translation>
    </message>
    <message>
        <location line="+2"/>
        <source>%1 placed a video call.</source>
        <translation>%1 发起了视频通话。</translation>
    </message>
    <message>
        <location line="+2"/>
        <source>%1 placed a call.</source>
        <translation>%1 发起了通话。</translation>
    </message>
    <message>
        <location line="+16"/>
        <source>%1 answered the call.</source>
        <translation>%1 接听了通话。</translation>
    </message>
    <message>
        <location line="+14"/>
        <source>%1 rejected the call.</source>
        <translation>%1 拒绝了通话。</translation>
    </message>
    <message>
        <location line="+14"/>
        <source>%1 select answer</source>
        <translation>%1 选择答案</translation>
    </message>
    <message>
        <location line="+14"/>
        <source>%1 ended the call.</source>
        <translation>%1 已结束通话。</translation>
    </message>
    <message>
        <location line="+14"/>
        <location line="+14"/>
        <source>%1 is negotiating the call...</source>
        <translation>%1 正在接通中...</translation>
    </message>
    <message>
        <location line="+123"/>
        <source>Allow them in</source>
        <translation>允许加入</translation>
    </message>
</context>
<context>
    <name>MessageInput</name>
    <message>
        <location filename="../qml/MessageInput.qml" line="+57"/>
        <source>Hang up</source>
        <translation>挂断</translation>
    </message>
    <message>
        <location line="+0"/>
        <source>Place a call</source>
        <translation>开始通话</translation>
    </message>
    <message>
        <location line="+0"/>
        <source>Already on a call</source>
        <translation>已在通话中</translation>
    </message>
    <message>
        <location line="+31"/>
        <source>Send a file</source>
        <translation>发送文件</translation>
    </message>
    <message>
        <location line="+56"/>
        <source>Write a message...</source>
        <translation>写一条消息…</translation>
    </message>
    <message>
        <location line="+288"/>
        <source>Stickers</source>
        <translation>贴纸</translation>
    </message>
    <message>
        <location line="+24"/>
        <source>Emoji</source>
        <translation>表情符号</translation>
    </message>
    <message>
        <location line="+16"/>
        <source>Send</source>
        <translation>发送</translation>
    </message>
    <message>
        <location line="+11"/>
        <source>You don&apos;t have permission to send messages in this room</source>
        <translation>你没有在此聊天室发送消息的权限</translation>
    </message>
</context>
<context>
    <name>MessageView</name>
    <message>
        <location filename="../qml/MessageView.qml" line="+129"/>
        <source>Edit</source>
        <translation>编辑</translation>
    </message>
    <message>
        <location line="+15"/>
        <source>React</source>
        <translation>回应</translation>
    </message>
    <message>
        <location line="+17"/>
        <source>Reply in thread</source>
        <translation>在消息列中回复</translation>
    </message>
    <message>
        <location line="+0"/>
        <source>New thread</source>
        <translation>新消息列</translation>
    </message>
    <message>
        <location line="+13"/>
        <source>Reply</source>
        <translation>回复</translation>
    </message>
    <message>
        <location line="+12"/>
        <source>Options</source>
        <translation>选项</translation>
    </message>
    <message>
        <location line="+438"/>
        <source>Reason for removal</source>
        <translation>移除原因</translation>
    </message>
    <message>
        <location line="+1"/>
        <source>Enter reason for removal or hit enter for no reason:</source>
        <translation>输入移除原因或无缘无故地回车：</translation>
    </message>
    <message>
        <location line="+10"/>
        <location line="+141"/>
        <source>&amp;Copy</source>
        <translation>复制(&amp;C)</translation>
    </message>
    <message>
        <location line="-134"/>
        <location line="+141"/>
        <source>Copy &amp;link location</source>
        <translation>复制链接位置(&amp;l)</translation>
    </message>
    <message>
        <location line="-133"/>
        <source>Re&amp;act</source>
        <translation>回应(&amp;a)</translation>
    </message>
    <message>
        <location line="+8"/>
        <source>Repl&amp;y</source>
        <translation>回复(&amp;y)</translation>
    </message>
    <message>
        <location line="+7"/>
        <source>&amp;Edit</source>
        <translation>编辑(&amp;E)</translation>
    </message>
    <message>
        <location line="+7"/>
        <source>&amp;Thread</source>
        <translation>&amp;消息列</translation>
    </message>
    <message>
        <location line="+7"/>
        <source>Un&amp;pin</source>
        <translation>取消置顶(&amp;p)</translation>
    </message>
    <message>
        <location line="+0"/>
        <source>&amp;Pin</source>
        <translation>置顶(&amp;P)</translation>
    </message>
    <message>
        <location line="+5"/>
        <source>&amp;Read receipts</source>
        <translation>&amp;已读回执</translation>
    </message>
    <message>
        <location line="+6"/>
        <source>&amp;Forward</source>
        <translation>转发(&amp;F)</translation>
    </message>
    <message>
        <location line="+10"/>
        <source>&amp;Mark as read</source>
        <translation>标为已读(&amp;M)</translation>
    </message>
    <message>
        <location line="+4"/>
        <source>View raw message</source>
        <translation>查看源代码</translation>
    </message>
    <message>
        <location line="+8"/>
        <source>View decrypted raw message</source>
        <translation>查看解密后的源代码</translation>
    </message>
    <message>
        <location line="+6"/>
        <source>Remo&amp;ve message</source>
        <translation>移除消息(&amp;v)</translation>
    </message>
    <message>
        <location line="+13"/>
        <source>&amp;Save as</source>
        <translation>另存为(&amp;S)</translation>
    </message>
    <message>
        <location line="+7"/>
        <source>&amp;Open in external program</source>
        <translation>在外部程序中打开(&amp;O)</translation>
    </message>
    <message>
        <location line="+7"/>
        <source>Copy link to eve&amp;nt</source>
        <translation>复制到事件的链接(&amp;n)</translation>
    </message>
    <message>
        <location line="+45"/>
        <source>&amp;Go to quoted message</source>
        <translation>转到引用的消息(&amp;G)</translation>
    </message>
</context>
<context>
    <name>NewVerificationRequest</name>
    <message>
        <location filename="../qml/device-verification/NewVerificationRequest.qml" line="+13"/>
        <source>Send Verification Request</source>
        <translation>发送验证请求</translation>
    </message>
    <message>
        <location line="+0"/>
        <source>Received Verification Request</source>
        <translation>收到验证请求</translation>
    </message>
    <message>
        <location line="+14"/>
        <source>To allow other users to see which of your devices actually belong to you, you can verify them. This also allows key backup to work automatically. Verify an unverified device now? (Please make sure you have one of those devices available.)</source>
        <translation>为了允许其他用户查看你的哪些设备实际上属于你，你可以对其进行验证。这也允许密钥备份自动工作。立即验证未验证的设备？（请确保你有其中一个可用的设备。）</translation>
    </message>
    <message>
        <location line="+2"/>
        <source>To allow other users to see which of your devices actually belong to you, you can verify them. This also allows key backup to work automatically. Verify %1 now?</source>
        <translation>要允许其他用户查看您的哪些设备实际上属于您，您可以验证它们。 这也允许密钥备份自动工作。 现在验证 %1 ？</translation>
    </message>
    <message>
        <location line="+2"/>
        <source>To ensure that no malicious user can eavesdrop on your encrypted communications you can verify the other party.</source>
        <translation>为确保没有恶意用户可以窃听你的加密通信，你可以验证对方。</translation>
    </message>
    <message>
        <location line="+3"/>
        <source>%1 has requested to verify their device %2.</source>
        <translation>%1 已请求验证其设备 %2。</translation>
    </message>
    <message>
        <location line="+2"/>
        <source>%1 using the device %2 has requested to be verified.</source>
        <translation>%1 使用设备 %2 已要求被验证。</translation>
    </message>
    <message>
        <location line="+2"/>
        <source>Your device (%1) has requested to be verified.</source>
        <translation>你的设备 (%1) 已请求验证。</translation>
    </message>
    <message>
        <location line="+12"/>
        <source>Cancel</source>
        <translation>取消</translation>
    </message>
    <message>
        <location line="+0"/>
        <source>Deny</source>
        <translation>拒绝</translation>
    </message>
    <message>
        <location line="+13"/>
        <source>Start verification</source>
        <translation>开始验证</translation>
    </message>
    <message>
        <location line="+0"/>
        <source>Accept</source>
        <translation>接受</translation>
    </message>
</context>
<context>
    <name>NotificationWarning</name>
    <message>
        <location filename="../qml/NotificationWarning.qml" line="+34"/>
        <source>You are about to notify the whole room</source>
        <translation>你即将通知整个聊天室</translation>
    </message>
</context>
<context>
    <name>NotificationsManager</name>
    <message>
        <location filename="../../src/notifications/Manager.cpp" line="+25"/>
        <location filename="../../src/notifications/ManagerMac.cpp" line="+62"/>
        <source>%1 sent an encrypted message</source>
        <translation>%1 发送了一条加密消息</translation>
    </message>
    <message>
        <location line="+6"/>
        <source>%1 replied: %2</source>
        <comment>Format a reply in a notification. %1 is the sender, %2 the message</comment>
        <translation>%1 回复：%2</translation>
    </message>
    <message>
        <location filename="../../src/notifications/ManagerMac.cpp" line="-1"/>
        <source>%1 replied with an encrypted message</source>
        <translation>%1 回复了一条加密消息</translation>
    </message>
    <message>
        <location line="+15"/>
        <source>%1 replied to a message</source>
        <translation>%1 回复了一条消息</translation>
    </message>
    <message>
        <location line="+0"/>
        <source>%1 sent a message</source>
        <translation>%1 发送了一条消息</translation>
    </message>
</context>
<context>
    <name>PlaceCall</name>
    <message>
        <location filename="../qml/voip/PlaceCall.qml" line="+42"/>
        <source>Place a call to %1?</source>
        <translation>向 %1 发起通话？</translation>
    </message>
    <message>
        <location line="+16"/>
        <source>No microphone found.</source>
        <translation>未检测到麦克风。</translation>
    </message>
    <message>
        <location line="+24"/>
        <source>Voice</source>
        <translation>语音</translation>
    </message>
    <message>
        <location line="+13"/>
        <source>Video</source>
        <translation>视频</translation>
    </message>
    <message>
        <location line="+14"/>
        <source>Screen</source>
        <translation>屏幕</translation>
    </message>
    <message>
        <location line="+16"/>
        <source>Cancel</source>
        <translation>取消</translation>
    </message>
</context>
<context>
    <name>Placeholder</name>
    <message>
        <location filename="../qml/delegates/Placeholder.qml" line="+13"/>
        <source>unimplemented event: </source>
        <translation>未执行的事件： </translation>
    </message>
</context>
<context>
    <name>PowerLevelEditor</name>
    <message>
        <location filename="../qml/dialogs/PowerLevelEditor.qml" line="+26"/>
        <source>Permissions in %1</source>
        <translation>%1 中的权限</translation>
    </message>
    <message>
        <location line="+14"/>
        <source>Be careful when editing permissions. You can&apos;t lower the permissions of people with a same or higher level than you. Be careful when promoting others.</source>
        <translation>编辑权限时要小心。你不能降低与你有相同或更高等级的人的权限。提升他人权限时也要小心。</translation>
    </message>
    <message>
        <location line="+34"/>
        <source>Roles</source>
        <translation>角色</translation>
    </message>
    <message>
        <location line="+3"/>
        <source>Users</source>
        <translation>用户</translation>
    </message>
    <message>
        <location line="+20"/>
        <source>Move permissions between roles to change them</source>
        <translation>在角色之间移动权限以更改它们</translation>
    </message>
    <message>
        <location line="+22"/>
        <location line="+240"/>
        <source>Administrator (%1)</source>
        <translation>管理员 (%1)</translation>
    </message>
    <message>
        <location line="-238"/>
        <location line="+240"/>
        <source>Moderator (%1)</source>
        <translation>协管员 (%1)</translation>
    </message>
    <message>
        <location line="-238"/>
        <source>User (%1)</source>
        <translation>用户 (%1)</translation>
    </message>
    <message>
        <location line="+2"/>
        <location line="+238"/>
        <source>Custom (%1)</source>
        <translation>自定义 (%1)</translation>
    </message>
    <message>
        <location line="-225"/>
        <source>Remove event type</source>
        <translation>移除事件类型</translation>
    </message>
    <message>
        <location line="+0"/>
        <source>Add event type</source>
        <translation>添加事件类型</translation>
    </message>
    <message>
        <location line="+42"/>
        <source>Add new role</source>
        <translation>添加新角色</translation>
    </message>
    <message>
        <location line="+38"/>
        <source>Add</source>
        <translation>添加</translation>
    </message>
    <message>
        <location line="+16"/>
        <source>Move users up or down to change their permissions</source>
        <translation>上下移动用户以更改其权限</translation>
    </message>
    <message>
        <location line="+142"/>
        <source>Remove user</source>
        <translation>移除用户</translation>
    </message>
    <message>
        <location line="+0"/>
        <source>Add user</source>
        <translation>添加用户</translation>
    </message>
</context>
<context>
    <name>PowerLevelSpacesApplyDialog</name>
    <message>
        <location filename="../qml/dialogs/PowerLevelSpacesApplyDialog.qml" line="+29"/>
        <source>Apply permission changes</source>
        <translation>应用权限更改</translation>
    </message>
    <message>
        <location line="+14"/>
        <source>Which of the subcommunities and rooms should these permissions be applied to?</source>
        <translation>这些权限应该应用于哪些子社区和聊天室？</translation>
    </message>
    <message>
        <location line="+14"/>
        <source>Apply permissions recursively</source>
        <translation>递归应用权限</translation>
    </message>
    <message>
        <location line="+12"/>
        <source>Overwrite exisiting modifications in rooms</source>
        <translation>覆盖聊天室中的现有修改</translation>
    </message>
    <message>
        <location line="+46"/>
        <source>No permissions to apply the new permissions here</source>
        <translation>没有在此处应用新权限的权限</translation>
    </message>
    <message>
        <location line="+1"/>
        <source>No changes needed</source>
        <translation>无需更改</translation>
    </message>
    <message>
        <location line="+1"/>
        <source>Existing modifications to the permissions in this room will be overwritten</source>
        <translation>对此聊天室现有权限的修改将被覆盖</translation>
    </message>
    <message>
        <location line="+1"/>
        <source>Permissions synchronized with community</source>
        <translation>权限已与社区同步</translation>
    </message>
</context>
<context>
    <name>PowerLevels</name>
    <message>
        <location filename="../../src/PowerlevelsEditModels.cpp" line="+739"/>
        <source>Failed to update powerlevel: %1</source>
        <translation>未能更新权限等级：%1</translation>
    </message>
</context>
<context>
    <name>PowerlevelEditingModels</name>
    <message>
        <location line="-116"/>
        <source>Failed to update powerlevel: %1</source>
        <translation>未能更新权限等级：%1</translation>
    </message>
</context>
<context>
    <name>PowerlevelsTypeListModel</name>
    <message>
        <location line="-467"/>
        <source>Other events</source>
        <translation>其他事件</translation>
    </message>
    <message>
        <location line="+2"/>
        <source>Other state events</source>
        <translation>其他状态事件</translation>
    </message>
    <message>
        <location line="+2"/>
        <source>Remove other users</source>
        <translation>移除其他用户</translation>
    </message>
    <message>
        <location line="+2"/>
        <source>Ban other users</source>
        <translation>封禁其他用户</translation>
    </message>
    <message>
        <location line="+2"/>
        <source>Invite other users</source>
        <translation>邀请其他用户</translation>
    </message>
    <message>
        <location line="+2"/>
        <source>Redact events sent by others</source>
        <translation>删除其他人发送的事件</translation>
    </message>
    <message>
        <location line="+2"/>
        <source>Reactions</source>
        <translation>回应</translation>
    </message>
    <message>
        <location line="+2"/>
        <source>Deprecated aliases events</source>
        <translation>已废弃的别名事件</translation>
    </message>
    <message>
        <location line="+2"/>
        <source>Change the room avatar</source>
        <translation>更改聊天室头像</translation>
    </message>
    <message>
        <location line="+2"/>
        <source>Change the room addresses</source>
        <translation>更改聊天室地址</translation>
    </message>
    <message>
        <location line="+2"/>
        <source>Send encrypted messages</source>
        <translation>发送加密消息</translation>
    </message>
    <message>
        <location line="+2"/>
        <source>Enable encryption</source>
        <translation>启用加密</translation>
    </message>
    <message>
        <location line="+2"/>
        <source>Change guest access</source>
        <translation>更改访客访问权限</translation>
    </message>
    <message>
        <location line="+2"/>
        <source>Change history visibility</source>
        <translation>更改历史可见性</translation>
    </message>
    <message>
        <location line="+2"/>
        <source>Change who can join</source>
        <translation>更改谁可以加入</translation>
    </message>
    <message>
        <location line="+2"/>
        <source>Send messages</source>
        <translation>发送消息</translation>
    </message>
    <message>
        <location line="+2"/>
        <source>Change the room name</source>
        <translation>更改聊天室名称</translation>
    </message>
    <message>
        <location line="+2"/>
        <source>Change the room permissions</source>
        <translation>更改聊天室权限</translation>
    </message>
    <message>
        <location line="+2"/>
        <source>Change the rooms topic</source>
        <translation>更改聊天室主题</translation>
    </message>
    <message>
        <location line="+2"/>
        <source>Change the widgets</source>
        <translation>更改挂件</translation>
    </message>
    <message>
        <location line="+2"/>
        <source>Change the widgets (experimental)</source>
        <translation>更改挂件（实验性）</translation>
    </message>
    <message>
        <location line="+2"/>
        <source>Redact own events</source>
        <translation>删除自己的事件</translation>
    </message>
    <message>
        <location line="+2"/>
        <source>Change the pinned events</source>
        <translation>更改置顶事件</translation>
    </message>
    <message>
        <location line="+2"/>
        <source>Upgrade the room</source>
        <translation>升级聊天室</translation>
    </message>
    <message>
        <location line="+2"/>
        <source>Send stickers</source>
        <translation>发送贴纸</translation>
    </message>
    <message>
        <location line="+3"/>
        <source>Ban users using policy rules</source>
        <translation>使用策略规则封禁用户</translation>
    </message>
    <message>
        <location line="+2"/>
        <source>Ban rooms using policy rules</source>
        <translation>使用策略规则封禁聊天室</translation>
    </message>
    <message>
        <location line="+2"/>
        <source>Ban servers using policy rules</source>
        <translation>使用策略规则封禁服务器</translation>
    </message>
    <message>
        <location line="+3"/>
        <source>Edit child communities and rooms</source>
        <translation>编辑子社区和聊天室</translation>
    </message>
    <message>
        <location line="+2"/>
        <source>Change parent communities</source>
        <translation>更改父社区</translation>
    </message>
    <message>
        <location line="+3"/>
        <source>Start a call</source>
        <translation>开始通话</translation>
    </message>
    <message>
        <location line="+2"/>
        <source>Negotiate a call</source>
        <translation>协商通话</translation>
    </message>
    <message>
        <location line="+2"/>
        <source>Answer a call</source>
        <translation>应答通话</translation>
    </message>
    <message>
        <location line="+2"/>
        <source>Hang up a call</source>
        <translation>挂断通话</translation>
    </message>
    <message>
        <location line="+2"/>
        <source>Reject a call</source>
        <translation>拒绝通话</translation>
    </message>
    <message>
        <location line="+2"/>
        <source>Change the room emotes</source>
        <translation>更改聊天室表情</translation>
    </message>
</context>
<context>
    <name>PowerlevelsUserListModel</name>
    <message>
        <location line="+217"/>
        <source>Other users</source>
        <translation>其他用户</translation>
    </message>
</context>
<context>
    <name>QCoreApplication</name>
    <message>
        <location filename="../../src/main.cpp" line="+232"/>
        <source>Create a unique profile which allows you to log into several accounts at the same time and start multiple instances of nheko.</source>
        <translation>创建一个独特的配置文件，允许你同时登录多个帐户并启动多个 Nheko 实例。</translation>
    </message>
    <message>
        <location line="+2"/>
        <source>profile</source>
        <translation>个人资料</translation>
    </message>
    <message>
        <location line="+1"/>
        <source>profile name</source>
        <translation>个人资料名称</translation>
    </message>
</context>
<context>
    <name>QObject</name>
    <message>
        <location line="-26"/>
        <source>Alias for &apos;--log-level trace&apos;.</source>
        <translation>&apos;--log-level trace&apos; 的别名。</translation>
    </message>
    <message>
        <location line="+4"/>
        <source>Set the global log level, or a comma-separated list of &lt;component&gt;=&lt;level&gt; pairs, or both. For example, to set the default log level to &apos;warn&apos; but disable logging for the &apos;ui&apos; component, pass &apos;warn,ui=off&apos;. levels:{trace,debug,info,warning,error,critical,off} components:{crypto,db,mtx,net,qml,ui}</source>
        <translation>设置全局日志级别，或以逗号分隔的 &lt;component&gt;=&lt;level&gt; 列表，或两者。 例如，要将默认日志级别设置为 “warn” 但禁用 “ui” 组件的日志记录，请传递 “warn,ui=off”。 级别：{trace,debug,info,warning,error,critical,off} 组件：{crypto,db,mtx,net,qml,ui}</translation>
    </message>
    <message>
        <location line="+5"/>
        <source>level</source>
        <translation>级别</translation>
    </message>
    <message>
        <location line="+4"/>
        <source>Set the log output type. A comma-separated list is allowed. The default is &apos;file,stderr&apos;. types:{file,stderr,none}</source>
        <translation>设置日志输出类型。 允许使用逗号分隔的列表。 默认值为“file,stderr”。 类型：{file,stderr,none}</translation>
    </message>
    <message>
        <location line="+2"/>
        <source>type</source>
        <translation>类型</translation>
    </message>
    <message>
        <location filename="../../src/notifications/ManagerMac.cpp" line="-29"/>
        <source>Respond</source>
        <translation>响应</translation>
    </message>
    <message>
        <location line="+1"/>
        <source>Send</source>
        <translation>发送</translation>
    </message>
    <message>
        <location line="+1"/>
        <source>Write a message...</source>
        <translation>写一条消息…</translation>
    </message>
</context>
<context>
    <name>ReadReceipts</name>
    <message>
        <location filename="../qml/dialogs/ReadReceipts.qml" line="+42"/>
        <source>Read receipts</source>
        <translation>已读回执</translation>
    </message>
</context>
<context>
    <name>ReadReceiptsModel</name>
    <message>
        <location filename="../../src/ReadReceiptsModel.cpp" line="+113"/>
        <source>Yesterday, %1</source>
        <translation>昨天，%1</translation>
    </message>
</context>
<context>
    <name>RegisterPage</name>
    <message>
        <location filename="../qml/pages/RegisterPage.qml" line="+96"/>
        <source>Username</source>
        <translation>用户名</translation>
    </message>
    <message>
        <location line="+1"/>
        <source>The username must not be empty, and must contain only the characters a-z, 0-9, ., _, =, -, and /.</source>
        <translation>用户名不能为空，并且只能包含字符 a-z、0-9、.、_、=、- 和 /。</translation>
    </message>
    <message>
        <location line="+21"/>
        <location line="+102"/>
        <source>Back</source>
        <translation>返回</translation>
    </message>
    <message>
        <location line="-79"/>
        <source>Password</source>
        <translation>密码</translation>
    </message>
    <message>
        <location line="+2"/>
        <source>Please choose a secure password. The exact requirements for password strength may depend on your server.</source>
        <translation>请选择一个安全的密码。对密码强度的确切要求可能取决于你的服务器。</translation>
    </message>
    <message>
        <location line="+7"/>
        <source>Password confirmation</source>
        <translation>密码确认</translation>
    </message>
    <message>
        <location line="+19"/>
        <source>A name for this device which will be shown to others when verifying your devices. If nothing is provided a default is used.</source>
        <translation>此设备的名称，在验证你的设备时将会显示给其他人。如果没有提供任何信息，则使用默认值。</translation>
    </message>
    <message>
        <location line="-109"/>
        <source>Homeserver</source>
        <translation>主服务器</translation>
    </message>
    <message>
        <location line="+1"/>
        <source>your.server</source>
        <translation>your.server</translation>
    </message>
    <message>
        <location line="+3"/>
        <source>A server that allows registration. Since matrix is decentralized, you need to first find a server you can register on or host your own.</source>
        <translation>一个允许注册的服务器。由于Matrix是去中心化的，你需要首先找到可以注册的服务器或托管自己的服务器。</translation>
    </message>
    <message>
        <location line="+95"/>
        <source>Your passwords do not match!</source>
        <translation>你的密码不匹配！</translation>
    </message>
    <message>
        <location line="+8"/>
        <source>Device name</source>
        <translation>设备名</translation>
    </message>
    <message>
        <location line="+33"/>
        <source>REGISTER</source>
        <translation>注册</translation>
    </message>
    <message>
        <location filename="../../src/RegisterPage.cpp" line="+85"/>
        <source>Autodiscovery failed. Received malformed response.</source>
        <translation>自动发现失败。收到格式错误的回复。</translation>
    </message>
    <message>
        <location line="+7"/>
        <source>Autodiscovery failed. Unknown error when requesting .well-known.</source>
        <translation>自动发现失败。请求 .well-known 时出现未知错误。</translation>
    </message>
    <message>
        <location line="+25"/>
        <source>The required endpoints were not found. Possibly not a Matrix server.</source>
        <translation>没有找到所需的端点。可能不是一个 Matrix 服务器。</translation>
    </message>
    <message>
        <location line="+7"/>
        <source>Received malformed response. Make sure the homeserver domain is valid.</source>
        <translation>收到形式错误的响应。请确保主服务器域有效。</translation>
    </message>
    <message>
        <location line="+5"/>
        <source>An unknown error occured. Make sure the homeserver domain is valid.</source>
        <translation>收到形式错误的响应。请确保主服务器域有效。</translation>
    </message>
    <message>
<<<<<<< HEAD
        <location line="+17"/>
        <source>The selected server does not support a version of the Matrix protocol that this client understands (v1.1 to v1.5). You can&apos;t register.</source>
        <translation type="unfinished"></translation>
=======
        <location line="+16"/>
        <source>The selected server does not support a version of the Matrix protocol that this client understands (v1.1 to v1.4). You can&apos;t register.</source>
        <translation>所选服务器不支持此客户端理解的 Matrix 协议版本（v1.1 到 v1.4）。你不能注册。</translation>
>>>>>>> 2382c17b
    </message>
    <message>
        <location line="+11"/>
        <source>Server does not support querying registration flows!</source>
        <translation>服务器不支持查询注册流程！</translation>
    </message>
    <message>
        <location line="+5"/>
        <source>Server does not support registration.</source>
        <translation>此服务器不支持注册。</translation>
    </message>
    <message>
        <location line="+25"/>
        <source>Invalid username.</source>
        <translation>无效的用户名。</translation>
    </message>
    <message>
        <location line="+2"/>
        <source>Name already in use.</source>
        <translation>此名称已被使用。</translation>
    </message>
    <message>
        <location line="+2"/>
        <source>Part of the reserved namespace.</source>
        <translation>保留命名空间的一部分。</translation>
    </message>
</context>
<context>
    <name>ReplyPopup</name>
    <message>
        <location filename="../qml/ReplyPopup.qml" line="+67"/>
        <source>Close</source>
        <translation>关闭</translation>
    </message>
    <message>
        <location line="+16"/>
        <source>Cancel Edit</source>
        <translation>取消编辑</translation>
    </message>
    <message>
        <location line="+17"/>
        <source>Cancel Thread</source>
        <translation>取消消息列</translation>
    </message>
</context>
<context>
    <name>RoomDirectory</name>
    <message>
        <location filename="../qml/dialogs/RoomDirectory.qml" line="+27"/>
        <source>Explore Public Rooms</source>
        <translation>探索公共聊天室</translation>
    </message>
    <message>
        <location line="+143"/>
        <source>Search for public rooms</source>
        <translation>搜索公共聊天室</translation>
    </message>
    <message>
        <location line="+12"/>
        <source>Choose custom homeserver</source>
        <translation>选择自定义主服务器</translation>
    </message>
</context>
<context>
    <name>RoomInfo</name>
    <message>
        <location filename="../../src/Cache.cpp" line="+1968"/>
        <source>no version stored</source>
        <translation>没有存储版本</translation>
    </message>
</context>
<context>
    <name>RoomList</name>
    <message>
        <location filename="../qml/RoomList.qml" line="+144"/>
        <source>New tag</source>
        <translation>新标签</translation>
    </message>
    <message>
        <location line="+1"/>
        <source>Enter the tag you want to use:</source>
        <translation>输入你想使用的标签：</translation>
    </message>
    <message>
        <location line="+7"/>
        <source>Open separately</source>
        <translation>单独打开</translation>
    </message>
    <message>
        <location line="+12"/>
        <source>Room settings</source>
        <translation>聊天室设置</translation>
    </message>
    <message>
        <location line="+5"/>
        <source>Leave room</source>
        <translation>离开聊天室</translation>
    </message>
    <message>
        <location line="+5"/>
        <source>Copy room link</source>
        <translation>复制聊天室链接</translation>
    </message>
    <message>
        <location line="+6"/>
        <source>Tag room as:</source>
        <translation>为聊天室添加标签：</translation>
    </message>
    <message>
        <location line="+13"/>
        <source>Favourite</source>
        <translation>收藏</translation>
    </message>
    <message>
        <location line="+2"/>
        <source>Low priority</source>
        <translation>低优先级</translation>
    </message>
    <message>
        <location line="+2"/>
        <source>Server notice</source>
        <translation>服务器通知</translation>
    </message>
    <message>
        <location line="+13"/>
        <source>Create new tag...</source>
        <translation>创建新标签…</translation>
    </message>
    <message>
        <location line="+10"/>
        <source>Add or remove from community...</source>
        <translation>在社区中添加或删除...</translation>
    </message>
    <message>
        <location line="+260"/>
        <source>Status Message</source>
        <translation>状态信息</translation>
    </message>
    <message>
        <location line="+1"/>
        <source>Enter your status message:</source>
        <translation>输入你的状态信息：</translation>
    </message>
    <message>
        <location line="+10"/>
        <source>Profile settings</source>
        <translation>个人资料设置</translation>
    </message>
    <message>
        <location line="+5"/>
        <source>Set status message</source>
        <translation>设置状态信息</translation>
    </message>
    <message>
        <location line="+81"/>
        <source>Logout</source>
        <translation>注销</translation>
    </message>
    <message>
        <location line="+40"/>
        <source>Encryption not set up</source>
        <extracomment>Cross-signing setup has not run yet.</extracomment>
        <translation>加密功能未设置</translation>
    </message>
    <message>
        <location line="+3"/>
        <source>Unverified login</source>
        <extracomment>The user just signed in with this device and hasn&apos;t verified their master key.</extracomment>
        <translation>未经验证的登录</translation>
    </message>
    <message>
        <location line="+3"/>
        <source>Please verify your other devices</source>
        <extracomment>There are unverified devices signed in to this account.</extracomment>
        <translation>请验证你的其他设备</translation>
    </message>
    <message>
        <location line="+20"/>
        <source>Close</source>
        <translation>关闭</translation>
    </message>
    <message>
        <location line="+64"/>
        <source>Start a new chat</source>
        <translation>开始新的聊天</translation>
    </message>
    <message>
        <location line="+8"/>
        <source>Join a room</source>
        <translation>加入聊天室</translation>
    </message>
    <message>
        <location line="+5"/>
        <source>Create a new room</source>
        <translation>新建聊天室</translation>
    </message>
    <message>
        <location line="+9"/>
        <source>Start a direct chat</source>
        <translation>开始直接聊天</translation>
    </message>
    <message>
        <location line="+9"/>
        <source>Create a new community</source>
        <translation>创建一个新社区</translation>
    </message>
    <message>
        <location line="+21"/>
        <source>Room directory</source>
        <translation>聊天室目录</translation>
    </message>
    <message>
        <location line="+19"/>
        <source>Search rooms (Ctrl+K)</source>
        <translation>搜索聊天室 (Ctrl+K)</translation>
    </message>
    <message>
        <location line="+19"/>
        <source>User settings</source>
        <translation>用户设置</translation>
    </message>
</context>
<context>
    <name>RoomMembers</name>
    <message>
        <location filename="../qml/dialogs/RoomMembers.qml" line="+21"/>
        <source>Members of %1</source>
        <translation>%1 的成员</translation>
    </message>
    <message numerus="yes">
        <location line="+32"/>
        <source>%n people in %1</source>
        <comment>Summary above list of members</comment>
        <translation>
            <numerusform>%n 人在 %1 中</numerusform>
        </translation>
    </message>
    <message>
        <location line="+10"/>
        <source>Invite more people</source>
        <translation>邀请更多人加入</translation>
    </message>
    <message>
        <location line="+8"/>
        <source>Search...</source>
        <translation>搜索...</translation>
    </message>
    <message>
        <location line="+10"/>
        <source>Sort by: </source>
        <translation>排序方式： </translation>
    </message>
    <message>
        <location line="+6"/>
        <source>User ID</source>
        <translation>用户 ID</translation>
    </message>
    <message>
        <location line="+1"/>
        <source>Display name</source>
        <translation>昵称</translation>
    </message>
    <message>
        <location line="+1"/>
        <source>Power level</source>
        <translation>权限等级</translation>
    </message>
    <message>
        <location line="+105"/>
        <source>Administrator: %1</source>
        <translation>管理员：%1</translation>
    </message>
    <message>
        <location line="+2"/>
        <source>Moderator: %1</source>
        <translation>协管员：%1</translation>
    </message>
    <message>
        <location line="+2"/>
        <source>User: %1</source>
        <translation>用户：%1</translation>
    </message>
    <message>
        <location line="+20"/>
        <source>This room is not encrypted!</source>
        <translation>此聊天室未加密！</translation>
    </message>
    <message>
        <location line="+4"/>
        <source>This user is verified.</source>
        <translation>此用户已通过验证。</translation>
    </message>
    <message>
        <location line="+2"/>
        <source>This user isn&apos;t verified, but is still using the same master key from the first time you met.</source>
        <translation>此用户未经验证，但仍在使用与你第一次见面时相同的主密钥。</translation>
    </message>
    <message>
        <location line="+2"/>
        <source>This user has unverified devices!</source>
        <translation>该用户有未经验证的设备！</translation>
    </message>
</context>
<context>
    <name>RoomSettings</name>
    <message>
        <location filename="../qml/dialogs/RoomSettings.qml" line="+29"/>
        <source>Room Settings</source>
        <translation>聊天室设置</translation>
    </message>
    <message>
        <location line="+38"/>
        <source>Change room avatar.</source>
        <translation>更改聊天室头像。</translation>
    </message>
    <message>
        <location line="+93"/>
        <source>Change name of this room</source>
        <translation>更改此聊天室的名称</translation>
    </message>
    <message numerus="yes">
        <location line="+22"/>
        <source>%n member(s)</source>
        <translation>
            <numerusform>%n 个成员</numerusform>
        </translation>
    </message>
    <message>
        <location line="+8"/>
        <source>View members of %1</source>
        <translation>查看 %1 的成员</translation>
    </message>
    <message>
        <location line="+24"/>
        <source>No topic set</source>
        <translation>未设置主题</translation>
    </message>
    <message>
        <location line="+21"/>
        <source>Change topic of this room</source>
        <translation>更改此聊天室的主题</translation>
    </message>
    <message>
        <location line="+31"/>
        <source>SETTINGS</source>
        <translation>设置</translation>
    </message>
    <message>
        <location line="+10"/>
        <source>Notifications</source>
        <translation>通知</translation>
    </message>
    <message>
        <location line="+6"/>
        <source>Muted</source>
        <translation>静音</translation>
    </message>
    <message>
        <location line="+0"/>
        <source>Mentions only</source>
        <translation>仅提及时</translation>
    </message>
    <message>
        <location line="+0"/>
        <source>All messages</source>
        <translation>所有消息</translation>
    </message>
    <message>
        <location line="+105"/>
        <source>Encryption</source>
        <translation>加密</translation>
    </message>
    <message>
        <location line="+21"/>
        <source>End-to-End Encryption</source>
        <translation>端到端加密</translation>
    </message>
    <message>
        <location line="+1"/>
        <source>Encryption is currently experimental and things might break unexpectedly. &lt;br&gt;
                                Please take note that it can&apos;t be disabled afterwards.</source>
        <translation>加密目前是实验性的，可能会出现意外的崩坏。 &lt;br&gt;
请注意，启用以后就不能禁用了。</translation>
    </message>
    <message>
        <location line="+16"/>
        <source>Permission</source>
        <translation>权限</translation>
    </message>
    <message>
        <location line="+6"/>
        <source>View and change the permissions in this room</source>
        <translation>查看和更改此聊天室的权限</translation>
    </message>
    <message>
        <location line="+12"/>
        <source>View and change the addresses/aliases of this room</source>
        <translation>查看和更改此聊天室的地址/别名</translation>
    </message>
    <message>
        <location line="+6"/>
        <source>Sticker &amp; Emote Settings</source>
        <translation>贴纸和表情设置</translation>
    </message>
    <message>
        <location line="-93"/>
        <location line="+98"/>
        <source>Change</source>
        <translation>更改</translation>
    </message>
    <message>
        <location line="+7"/>
        <source>Hidden events</source>
        <translation>隐藏事件</translation>
    </message>
    <message>
        <location line="-31"/>
        <location line="+12"/>
        <location line="+30"/>
        <source>Configure</source>
        <translation>配置</translation>
    </message>
    <message>
        <location line="-180"/>
        <source>Anyone can join</source>
        <translation>任何人都可以加入</translation>
    </message>
    <message>
        <location line="+14"/>
        <source>Allow knocking</source>
        <translation>允许请求加入</translation>
    </message>
    <message>
        <location line="+19"/>
        <source>Allow joining via other rooms</source>
        <translation>允许通过其他聊天室加入</translation>
    </message>
    <message>
        <location line="+19"/>
        <source>Rooms to join via</source>
        <translation>通过以下方式加入的聊天室</translation>
    </message>
    <message>
        <location line="+13"/>
        <source>Change the list of rooms users can join this room via. Usually this is the official community of this room.</source>
        <translation>更改用户可以加入此聊天室的聊天室列表。通常这是此聊天室的官方社区。</translation>
    </message>
    <message>
        <location line="+6"/>
        <source>Allow guests to join</source>
        <translation>允许访客加入</translation>
    </message>
    <message>
        <location line="+17"/>
        <source>Apply access rules</source>
        <translation>应用访问规则</translation>
    </message>
    <message>
        <location line="+57"/>
        <source>Aliases</source>
        <translation>别名</translation>
    </message>
    <message>
        <location line="+18"/>
        <source>Change what packs are enabled, remove packs, or create new ones</source>
        <translation>更改已启用的表情包，删除表情包或创建新表情包</translation>
    </message>
    <message>
        <location line="+18"/>
        <source>Select events to hide in this room</source>
        <translation>选择在此聊天室中要隐藏的事件</translation>
    </message>
    <message>
        <location line="+16"/>
        <source>INFO</source>
        <translation>信息</translation>
    </message>
    <message>
        <location line="+10"/>
        <source>Internal ID</source>
        <translation>内部 ID</translation>
    </message>
    <message>
        <location line="+16"/>
        <source>Copied to clipboard</source>
        <translation>已复制到剪贴板</translation>
    </message>
    <message>
        <location line="+19"/>
        <source>Room Version</source>
        <translation>聊天室版本</translation>
    </message>
    <message>
        <location line="+19"/>
        <source>show less</source>
        <translation>显示更少</translation>
    </message>
    <message>
        <location line="+0"/>
        <source>show more</source>
        <translation>显示更多</translation>
    </message>
    <message>
        <location filename="../../src/ui/RoomSettings.cpp" line="+217"/>
        <source>Failed to enable encryption: %1</source>
        <translation>未能启用加密：%1</translation>
    </message>
    <message>
        <location line="+344"/>
        <source>Select an avatar</source>
        <translation>选择一个头像</translation>
    </message>
    <message>
        <location line="+0"/>
        <source>All Files (*)</source>
        <translation>所有文件 (*)</translation>
    </message>
    <message>
        <location line="+12"/>
        <source>The selected file is not an image</source>
        <translation>所选文件不是图像</translation>
    </message>
    <message>
        <location line="+5"/>
        <source>Error while reading file: %1</source>
        <translation>读取文件时出错：%1</translation>
    </message>
    <message>
        <location line="+32"/>
        <location line="+19"/>
        <source>Failed to upload image: %s</source>
        <translation>未能上传图像：%s</translation>
    </message>
</context>
<context>
    <name>RoomlistModel</name>
    <message>
        <location filename="../../src/timeline/RoomlistModel.cpp" line="+163"/>
        <source>Pending invite.</source>
        <translation>等待邀请。</translation>
    </message>
    <message>
        <location line="+29"/>
        <source>Previewing this room</source>
        <translation>预览此聊天室</translation>
    </message>
    <message>
        <location line="+33"/>
        <source>No preview available</source>
        <translation>预览不可用</translation>
    </message>
</context>
<context>
    <name>Root</name>
    <message>
        <location filename="../qml/Root.qml" line="+255"/>
        <source>Please enter your login password to continue:</source>
        <translation>请输入你的登录密码以继续：</translation>
    </message>
    <message>
        <location line="+10"/>
        <source>Please enter a valid email address to continue:</source>
        <translation>请输入有效的电子邮件地址以继续：</translation>
    </message>
    <message>
        <location line="+10"/>
        <source>Please enter a valid phone number to continue:</source>
        <translation>请输入有效的电话号码以继续：</translation>
    </message>
    <message>
        <location line="+10"/>
        <source>Please enter the token which has been sent to you:</source>
        <translation>请输入已发送给你的令牌：</translation>
    </message>
    <message>
        <location line="+16"/>
        <source>Wait for the confirmation link to arrive, then continue.</source>
        <translation>请等待确认链接送达，然后再继续。</translation>
    </message>
</context>
<context>
    <name>ScreenShare</name>
    <message>
        <location filename="../qml/voip/ScreenShare.qml" line="+30"/>
        <source>Share desktop with %1?</source>
        <translation>与 %1 共享桌面？</translation>
    </message>
    <message>
        <location line="+11"/>
        <source>Window:</source>
        <translation>窗口：</translation>
    </message>
    <message>
        <location line="+20"/>
        <source>Frame rate:</source>
        <translation>帧率：</translation>
    </message>
    <message>
        <location line="+19"/>
        <source>Include your camera picture-in-picture</source>
        <translation>包括你的摄像头画中画</translation>
    </message>
    <message>
        <location line="+12"/>
        <source>Request remote camera</source>
        <translation>请求远程摄像头</translation>
    </message>
    <message>
        <location line="+1"/>
        <location line="+9"/>
        <source>View your callee&apos;s camera like a regular video call</source>
        <translation>像普通视频通话一样查看对方的摄像头</translation>
    </message>
    <message>
        <location line="+5"/>
        <source>Hide mouse cursor</source>
        <translation>隐藏鼠标光标</translation>
    </message>
    <message>
        <location line="+20"/>
        <source>Share</source>
        <translation>共享</translation>
    </message>
    <message>
        <location line="+15"/>
        <source>Preview</source>
        <translation>预览</translation>
    </message>
    <message>
        <location line="+7"/>
        <source>Cancel</source>
        <translation>取消</translation>
    </message>
</context>
<context>
    <name>SecretStorage</name>
    <message>
        <location filename="../../src/Cache.cpp" line="-4658"/>
        <source>Failed to connect to secret storage</source>
        <translation>未能连接秘密存储</translation>
    </message>
    <message>
        <location line="+1"/>
        <source>Nheko could not connect to the secure storage to save encryption secrets to. This can have multiple reasons. Check if your D-Bus service is running and you have configured a service like KWallet, Gnome Keyring, KeePassXC or the equivalent for your platform. If you are having trouble, feel free to open an issue here: https://github.com/Nheko-Reborn/nheko/issues</source>
        <translation>Nheko 无法连接到安全存储以保存加密机密。这可能有多种原因。检查你的 D-Bus 服务是否正在运行，是否为你的平台配置了 KWallet、Gnome Keyring、KeePassXC 或类似的服务。如果你遇到问题，请随时在此处提出问题：https://github.com/Nheko-Reborn/nheko/issues</translation>
    </message>
</context>
<context>
    <name>SelfVerificationCheck</name>
    <message>
        <location filename="../qml/SelfVerificationCheck.qml" line="+41"/>
        <source>This is your recovery key. You will need it to restore access to your encrypted messages and verification keys. Keep this safe. Don&apos;t share it with anyone and don&apos;t lose it! Do not pass go! Do not collect $200!</source>
        <translation>这是你的恢复密钥。你将需要它来恢复对加密消息和验证密钥的访问。请保管好它。不要与任何人分享，也不要丢失！</translation>
    </message>
    <message>
        <location line="+33"/>
        <source>Encryption setup successfully</source>
        <translation>加密设置成功</translation>
    </message>
    <message>
        <location line="+9"/>
        <source>Failed to setup encryption: %1</source>
        <translation>未能设置加密：%1</translation>
    </message>
    <message>
        <location line="+22"/>
        <source>Setup Encryption</source>
        <translation>设置加密</translation>
    </message>
    <message>
        <location line="+10"/>
        <source>Hello and welcome to Matrix!
It seems like you are new. Before you can securely encrypt your messages, we need to setup a few small things. You can either press accept immediately or adjust a few basic options. We also try to explain a few of the basics. You can skip those parts, but they might prove to be helpful!</source>
        <translation>你好，欢迎来到 Matrix！
你似乎是新人。在你可以安全地加密你的消息之前，我们需要设置一些小东西。你可以立即按接受或调整一些基本选项。我们还尝试解释一些基础知识。你可以跳过这些部分，但它们可能会有所帮助！</translation>
    </message>
    <message>
        <location line="+124"/>
        <source>Activate Encryption</source>
        <translation>激活加密</translation>
    </message>
    <message>
        <location line="+10"/>
        <source>It seems like you have encryption already configured for this account. To be able to access your encrypted messages and make this device appear as trusted, you can either verify an existing device or (if you have one) enter your recovery passphrase. Please select one of the options below.
If you choose verify, you need to have the other device available. If you choose &quot;enter passphrase&quot;, you will need your recovery key or passphrase. If you click cancel, you can choose to verify yourself at a later point.</source>
        <translation>你似乎已为此帐户配置了加密。为了能够访问你的加密消息并使此设备显示为受信任，你可以验证现有设备或（如果有）输入你的恢复口令。请选择以下选项之一。
如果选择验证，则需要另一台设备可用。如果你选择“输入密码”，你将需要你的恢复密钥或口令。如果点击取消，你可以选择稍后验证自己。</translation>
    </message>
    <message>
        <location line="+7"/>
        <source>verify</source>
        <translation>验证</translation>
    </message>
    <message>
        <location line="+10"/>
        <source>enter passphrase</source>
        <translation>输入口令</translation>
    </message>
</context>
<context>
    <name>SelfVerificationStatus</name>
    <message>
        <location filename="../../src/encryption/SelfVerificationStatus.cpp" line="+47"/>
        <source>Failed to create keys for cross-signing!</source>
        <translation>未能创建用于交叉签名的密钥！</translation>
    </message>
    <message>
        <location line="+16"/>
        <source>Failed to create keys for online key backup!</source>
        <translation>未能为在线密钥备份创建密钥！</translation>
    </message>
    <message>
        <location line="+29"/>
        <source>Failed to create keys for secure server side secret storage!</source>
        <translation>未能为安全的服务器端秘密存储创建密钥！</translation>
    </message>
    <message>
        <location line="+44"/>
        <source>Encryption Setup</source>
        <translation>加密设置</translation>
    </message>
    <message>
        <location line="+6"/>
        <source>Encryption setup failed: %1</source>
        <translation>加密设置失败：%1</translation>
    </message>
    <message>
        <location line="+156"/>
        <source>Identity key changed. This breaks E2EE, so logging out.</source>
        <translation>身份密钥已改变。这会破坏了E2EE，因此请注销。</translation>
    </message>
</context>
<context>
    <name>SingleImagePackModel</name>
    <message>
        <location filename="../../src/SingleImagePackModel.cpp" line="+279"/>
        <location line="+25"/>
        <source>Failed to update image pack: %1</source>
        <translation>未能更新表情包：%1</translation>
    </message>
    <message>
        <location line="-12"/>
        <source>Failed to delete old image pack: %1</source>
        <translation>未能删除旧表情包：%1</translation>
    </message>
    <message>
        <location line="+27"/>
        <location line="+44"/>
        <source>Failed to open image: %1</source>
        <translation>未能打开图像：%1</translation>
    </message>
    <message>
        <location line="-15"/>
        <location line="+29"/>
        <source>Failed to upload image: %1</source>
        <translation>未能上传图片：%1</translation>
    </message>
</context>
<context>
    <name>SpaceMenuLevel</name>
    <message>
        <location filename="../qml/components/SpaceMenuLevel.qml" line="+17"/>
        <source>Add or remove from community</source>
        <translation>从社区中添加或删除</translation>
    </message>
    <message>
        <location line="+12"/>
        <source>Official community for this room</source>
        <translation>此聊天室的官方社区</translation>
    </message>
    <message>
        <location line="+8"/>
        <source>Affiliated community for this room</source>
        <translation>此聊天室的附属社区</translation>
    </message>
    <message>
        <location line="+8"/>
        <source>Listed only for community members</source>
        <translation>仅为社区成员列出</translation>
    </message>
    <message>
        <location line="+8"/>
        <source>Listed only for room members</source>
        <translation>仅为聊天室成员列出</translation>
    </message>
    <message>
        <location line="+8"/>
        <source>Not related</source>
        <translation>不相关的</translation>
    </message>
    <message>
        <location line="+9"/>
        <source>Subcommunities</source>
        <translation>子社区</translation>
    </message>
</context>
<context>
    <name>StatusIndicator</name>
    <message>
        <location filename="../qml/StatusIndicator.qml" line="+26"/>
        <source>Failed</source>
        <translation>失败</translation>
    </message>
    <message>
        <location line="+2"/>
        <source>Sent</source>
        <translation>已发送</translation>
    </message>
    <message>
        <location line="+2"/>
        <source>Received</source>
        <translation>已接收</translation>
    </message>
    <message>
        <location line="+2"/>
        <source>Read</source>
        <translation>已读</translation>
    </message>
</context>
<context>
    <name>StickerPicker</name>
    <message>
        <location filename="../qml/emoji/StickerPicker.qml" line="+72"/>
        <source>Search</source>
        <translation>搜索</translation>
    </message>
</context>
<context>
    <name>Success</name>
    <message>
        <location filename="../qml/device-verification/Success.qml" line="+13"/>
        <source>Successful Verification</source>
        <translation>验证成功</translation>
    </message>
    <message>
        <location line="+10"/>
        <source>Verification successful! Both sides verified their devices!</source>
        <translation>验证成功！ 双方都验证了他们的设备！</translation>
    </message>
    <message>
        <location line="+14"/>
        <source>Close</source>
        <translation>关闭</translation>
    </message>
</context>
<context>
    <name>TimelineModel</name>
    <message>
        <location filename="../../src/timeline/TimelineModel.cpp" line="+1389"/>
        <location line="+17"/>
        <source>Message redaction failed: %1</source>
        <translation>删除消息失败：%1</translation>
    </message>
    <message>
        <location line="+115"/>
        <location line="+5"/>
        <source>Failed to encrypt event, sending aborted!</source>
        <translation>未能加密事件，发送中止！</translation>
    </message>
    <message>
        <location line="+196"/>
        <source>Save image</source>
        <translation>保存图像</translation>
    </message>
    <message>
        <location line="+2"/>
        <source>Save video</source>
        <translation>保存视频</translation>
    </message>
    <message>
        <location line="+2"/>
        <source>Save audio</source>
        <translation>保存音频</translation>
    </message>
    <message>
        <location line="+2"/>
        <source>Save file</source>
        <translation>保存文件</translation>
    </message>
    <message numerus="yes">
        <location line="+274"/>
        <source>%1 and %2 are typing.</source>
        <comment>Multiple users are typing. First argument is a comma separated list of potentially multiple users. Second argument is the last user of that list. (If only one user is typing, %1 is empty. You should still use it in your string though to silence Qt warnings.)</comment>
        <translation>
            <numerusform>%1 和 %2 正在输入。</numerusform>
        </translation>
    </message>
    <message>
        <location line="+67"/>
        <source>%1 opened the room to the public.</source>
        <translation>%1 公开了此聊天室。</translation>
    </message>
    <message>
        <location line="+4"/>
        <source>%1 allowed to join this room by knocking.</source>
        <translation>%1 允许通过请求加入来加入此聊天室。</translation>
    </message>
    <message>
        <location line="+7"/>
        <source>%1 allowed members of the following rooms to automatically join this room: %2</source>
        <translation>%1 允许下列聊天室的成员自动加入此聊天室：%2</translation>
    </message>
    <message>
        <location line="+26"/>
        <source>%1 made the room open to guests.</source>
        <translation>%1 使聊天室对访客开放。</translation>
    </message>
    <message>
        <location line="+2"/>
        <source>%1 has closed the room to guest access.</source>
        <translation>%1 已禁止聊天室对访客开放访问。</translation>
    </message>
    <message>
        <location line="+23"/>
        <source>%1 made the room history world readable. Events may be now read by non-joined people.</source>
        <translation>%1 使聊天室历史消息变得可读。未加入的人现在可以阅读事件。</translation>
    </message>
    <message>
        <location line="+4"/>
        <source>%1 set the room history visible to members from this point on.</source>
        <translation>%1 已设置仅成员从此时起能够阅读此聊天室中的历史消息。</translation>
    </message>
    <message>
        <location line="+2"/>
        <source>%1 set the room history visible to members since they were invited.</source>
        <translation>%1 已设置仅成员从被邀请开始能够阅读此聊天室中的历史消息。</translation>
    </message>
    <message>
        <location line="+2"/>
        <source>%1 set the room history visible to members since they joined the room.</source>
        <translation>%1 已设置仅成员从加入开始能够阅读此聊天室中的历史消息。</translation>
    </message>
    <message>
        <location line="+35"/>
        <location line="+244"/>
        <source>%1 has changed the room&apos;s permissions.</source>
        <translation>%1 已更改聊天室的权限。</translation>
    </message>
    <message>
        <location line="-221"/>
        <source>%1 has changed the room&apos;s kick powerlevel from %2 to %3.</source>
        <translation>%1 已将聊天室的踢人权限等级从 %2 更改为 %3。</translation>
    </message>
    <message numerus="yes">
        <location line="+15"/>
        <source>%n member(s) can now kick room members.</source>
        <translation>
            <numerusform>现在有 %n 个成员可以踢出聊天室成员。</numerusform>
        </translation>
    </message>
    <message>
        <location line="+4"/>
        <source>%1 can now kick room members.</source>
        <translation>%1 现在可以踢出聊天室成员。</translation>
    </message>
    <message>
        <location line="+12"/>
        <source>%1 has changed the room&apos;s redact powerlevel from %2 to %3.</source>
        <translation>%1 已将聊天室的删除权限等级从 %2 更改为 %3。</translation>
    </message>
    <message numerus="yes">
        <location line="+14"/>
        <source>%n member(s) can now redact room messages.</source>
        <translation>
            <numerusform>现在有 %n 个成员可以删除聊天室消息。</numerusform>
        </translation>
    </message>
    <message>
        <location line="+6"/>
        <source>%1 can now redact room messages.</source>
        <translation>%1 现在可以删除聊天室消息。</translation>
    </message>
    <message>
        <location line="+12"/>
        <source>%1 has changed the room&apos;s ban powerlevel from %2 to %3.</source>
        <translation>%1 已将聊天室的封禁权限等级从 %2 更改为 %3。</translation>
    </message>
    <message numerus="yes">
        <location line="+15"/>
        <source>%n member(s) can now ban room members.</source>
        <translation>
            <numerusform>现在有 %n 个成员可以封禁聊天室成员。</numerusform>
        </translation>
    </message>
    <message>
        <location line="+4"/>
        <source>%1 can now ban room members.</source>
        <translation>%1现在可以封禁聊天室成员。</translation>
    </message>
    <message>
        <location line="+13"/>
        <source>%1 has changed the room&apos;s state_default powerlevel from %2 to %3.</source>
        <translation>%1 已将聊天室的 state_default 权限等级从 %2 更改为 %3。</translation>
    </message>
    <message numerus="yes">
        <location line="+15"/>
        <source>%n member(s) can now send state events.</source>
        <translation>
            <numerusform>现在 %n 个成员可以发送状态事件。</numerusform>
        </translation>
    </message>
    <message>
        <location line="+4"/>
        <source>%1 can now send state events.</source>
        <translation>%1 现在可以发送状态事件。</translation>
    </message>
    <message>
        <location line="+14"/>
        <source>%1 has changed the room&apos;s invite powerlevel from %2 to %3.</source>
        <translation>%1 已将聊天室的邀请权限等级从 %2 更改为 %3。</translation>
    </message>
    <message>
        <location line="+10"/>
        <source>%1 has changed the room&apos;s events_default powerlevel from %2 to %3. New users can now not send any events.</source>
        <translation>%1 已将聊天室的 events_default 权限等级从 %2 更改为 %3。新用户现在不能发送任何事件。</translation>
    </message>
    <message>
        <location line="+9"/>
        <source>%1 has changed the room&apos;s events_default powerlevel from %2 to %3. New users can now send events that are not otherwise restricted.</source>
        <translation>%1 已将聊天室的 events_default 权限等级从 %2 更改为 %3。新用户现在可以发送没有其他限制的事件。</translation>
    </message>
    <message>
        <location line="+7"/>
        <source>%1 has changed the room&apos;s events_default powerlevel from %2 to %3.</source>
        <translation>%1 已将聊天室的 events_default 权限等级从 %2 更改为 %3。</translation>
    </message>
    <message>
        <location line="+12"/>
        <source>%1 has made %2 an administrator of this room.</source>
        <translation>%1 已将 %2 设为此聊天室的管理员。</translation>
    </message>
    <message>
        <location line="+4"/>
        <source>%1 has made %2 a moderator of this room.</source>
        <translation>%1 已将 %2 指定为该聊天室的协管员。</translation>
    </message>
    <message>
        <location line="+4"/>
        <source>%1 has downgraded %2 to moderator of this room.</source>
        <translation>％1 已将 ％2 降级为此聊天室的协管员。</translation>
    </message>
    <message>
        <location line="+3"/>
        <source>%1 has changed the powerlevel of %2 from %3 to %4.</source>
        <translation>％1 已将 ％2 的权限等级从 ％3 改为 ％4。</translation>
    </message>
    <message>
        <location line="+16"/>
        <source>%1 allowed only administrators to send &quot;%2&quot;.</source>
        <translation>%1 仅允许管理员发送 &quot;%2&quot;。</translation>
    </message>
    <message>
        <location line="+3"/>
        <source>%1 allowed only moderators to send &quot;%2&quot;.</source>
        <translation>%1 仅允许协管员发送 &quot;%2&quot;。</translation>
    </message>
    <message>
        <location line="+3"/>
        <source>%1 allowed everyone to send &quot;%2&quot;.</source>
        <translation>%1 允许所有人发送 &quot;%2&quot;。</translation>
    </message>
    <message>
        <location line="+4"/>
        <source>%1 has changed the powerlevel of event type &quot;%2&quot; from the default to %3.</source>
        <translation>%1 已将事件类型 &quot;%2&quot; 的权限等级从默认值更改为 %3。</translation>
    </message>
    <message>
        <location line="+6"/>
        <source>%1 has changed the powerlevel of event type &quot;%2&quot; from %3 to %4.</source>
        <translation>%1 已将事件类型 &quot;%2&quot; 的权限等级从 %3 更改为 %4。</translation>
    </message>
    <message>
        <location line="+66"/>
        <source>(empty)</source>
        <translation>(空白)</translation>
    </message>
    <message>
        <location line="+6"/>
        <source>%1 removed the following images from the pack %2:&lt;br&gt;%3</source>
        <translation>%1 在表情包 %2 中删除了以下图像:&lt;br&gt;%3</translation>
    </message>
    <message>
        <location line="+6"/>
        <source>%1 added the following images to the pack %2:&lt;br&gt;%3</source>
        <translation>%1 在表情包 %2 中添加了以下图像:&lt;br&gt;%3</translation>
    </message>
    <message>
        <location line="+5"/>
        <source>%1 changed the sticker and emotes in this room.</source>
        <translation>%1 更改了此聊天室中的贴纸和表情。</translation>
    </message>
    <message>
        <location line="+35"/>
        <source>%1 disabled the rule to ban users matching %2.</source>
        <translation>%1 禁用了封禁与 %2 匹配的用户的规则。</translation>
    </message>
    <message>
        <location line="+3"/>
        <source>%1 added a rule to ban users matching %2 for &apos;%3&apos;.</source>
        <translation>%1 为 “%3” 添加了封禁与 %2 匹配的用户的规则。</translation>
    </message>
    <message>
        <location line="+22"/>
        <source>%1 disabled the rule to ban rooms matching %2.</source>
        <translation>%1 禁用了封禁与 %2 匹配的聊天室的规则。</translation>
    </message>
    <message>
        <location line="+3"/>
        <source>%1 added a rule to ban rooms matching %2 for &apos;%3&apos;.</source>
        <translation>%1 为 “%3” 添加了封禁与 %2 匹配的聊天室的规则。</translation>
    </message>
    <message>
        <location line="+22"/>
        <source>%1 disabled the rule to ban servers matching %2.</source>
        <translation>%1 禁用了封禁与 %2 匹配的服务器的规则。</translation>
    </message>
    <message>
        <location line="+3"/>
        <source>%1 added a rule to ban servers matching %2 for &apos;%3&apos;.</source>
        <translation>%1 为 “%3” 添加了封禁与 %2 匹配的服务器的规则。</translation>
    </message>
    <message>
        <location line="+34"/>
        <source>Removed by %1</source>
        <translation>已被 %1 移除</translation>
    </message>
    <message>
        <location line="+2"/>
        <source>%1 (%2) removed this message at %3</source>
        <translation>%1 (%2) 已移除此消息于 %3</translation>
    </message>
    <message>
        <location line="+2"/>
        <source>Removed by %1 because: %2</source>
        <translation>已被 %1 移除因为：%2</translation>
    </message>
    <message>
        <location line="+1"/>
        <source>%1 (%2) removed this message at %3
Reason: %4</source>
        <translation>%1 (%2) 移除了此消息于 %3
原因：%4</translation>
    </message>
    <message>
        <location line="+152"/>
        <source>%2 revoked the invite to %1.</source>
        <translation>%2 撤销了对 %1 的邀请。</translation>
    </message>
    <message>
        <location line="-5"/>
        <source>%2 kicked %1.</source>
        <translation>%2 踢出了 %1。</translation>
    </message>
    <message>
        <location line="+7"/>
        <source>%2 unbanned %1.</source>
        <translation>%2 解封了 %1。</translation>
    </message>
    <message>
        <location line="+5"/>
        <source>%2 rejected the knock from %1.</source>
        <translation>%2 拒绝了来自 %1 的加入请求。</translation>
    </message>
    <message>
        <location line="-32"/>
        <source>%1 changed their avatar.</source>
        <translation>%1 更改了其头像。</translation>
    </message>
    <message>
        <location line="+2"/>
        <source>%1 changed some profile info.</source>
        <translation>%1 更改了一些个人资料信息。</translation>
    </message>
    <message>
        <location line="+5"/>
        <source>%1 joined.</source>
        <translation>%1 已加入。</translation>
    </message>
    <message>
        <location line="+3"/>
        <source>%1 joined via authorisation from %2&apos;s server.</source>
        <translation>%1 已通过来自 %2 的服务器的授权加入。</translation>
    </message>
    <message>
        <location line="+13"/>
        <source>%1 rejected their invite.</source>
        <translation>%1 拒绝了其邀请。</translation>
    </message>
    <message>
        <location line="-5"/>
        <source>%1 left the room.</source>
        <translation>%1 离开了聊天室。</translation>
    </message>
    <message>
        <location line="+31"/>
        <source>Reason: %1</source>
        <translation>原因：%1</translation>
    </message>
    <message>
        <location line="-19"/>
        <source>%1 redacted their knock.</source>
        <translation>%1 删除了其加入请求。</translation>
    </message>
    <message>
        <location line="-1627"/>
        <source>You joined this room.</source>
        <translation>你已加入此聊天室。</translation>
    </message>
    <message>
        <location line="+925"/>
        <source>%1 made this room require an invitation to join.</source>
        <translation>%1 使此聊天室需要邀请才能加入。</translation>
    </message>
    <message>
        <location line="+654"/>
        <source>%1 invited %2.</source>
        <translation>%1 邀请了 %2。</translation>
    </message>
    <message>
        <location line="+12"/>
        <source>%1 has changed their avatar and changed their display name to %2.</source>
        <translation>%1 已更改其头像并将其昵称更改为 %2。</translation>
    </message>
    <message>
        <location line="+4"/>
        <source>%1 has changed their display name to %2.</source>
        <translation>%1 已将其昵称更改为 %2。</translation>
    </message>
    <message>
        <location line="+36"/>
        <source>%1 left after having already left!</source>
        <comment>This is a leave event after the user already left and shouldn&apos;t happen apart from state resets</comment>
        <translation>%1 在已经离开后又离开了！</translation>
    </message>
    <message>
        <location line="+7"/>
        <source>%1 banned %2</source>
        <translation>%1 封禁了 %2</translation>
    </message>
    <message>
        <location line="+3"/>
        <source>%1 knocked.</source>
        <translation>%1 已请求加入。</translation>
    </message>
</context>
<context>
    <name>TimelineRow</name>
    <message>
        <location filename="../qml/TimelineRow.qml" line="+248"/>
        <source>Edited</source>
        <translation>已编辑</translation>
    </message>
    <message>
        <location line="+18"/>
        <source>Part of a thread</source>
        <translation>消息列的一部分</translation>
    </message>
</context>
<context>
    <name>TimelineView</name>
    <message>
        <location filename="../qml/TimelineView.qml" line="+43"/>
        <source>No room open</source>
        <translation>未打开聊天室</translation>
    </message>
    <message>
        <location line="+158"/>
        <source>No preview available</source>
        <translation>预览不可用</translation>
    </message>
    <message>
        <location line="+9"/>
        <source>Settings</source>
        <translation>设置</translation>
    </message>
    <message numerus="yes">
        <location line="+12"/>
        <source>%n member(s)</source>
        <translation>
            <numerusform>%n 个成员</numerusform>
        </translation>
    </message>
    <message>
        <location line="+7"/>
        <source>View members of %1</source>
        <translation>查看 %1 的成员</translation>
    </message>
    <message>
        <location line="+35"/>
        <source>join the conversation</source>
        <translation>加入对话</translation>
    </message>
    <message>
        <location line="+7"/>
        <source>accept invite</source>
        <translation>接受邀请</translation>
    </message>
    <message>
        <location line="+7"/>
        <source>decline invite</source>
        <translation>拒绝邀请</translation>
    </message>
    <message>
        <location line="+36"/>
        <source>Hide invite reason</source>
        <translation>隐藏邀请理由</translation>
    </message>
    <message>
        <location line="+0"/>
        <source>Show invite reason</source>
        <translation>显示邀请理由</translation>
    </message>
    <message>
        <location line="+29"/>
        <source>Back to room list</source>
        <translation>返回聊天室列表</translation>
    </message>
</context>
<context>
    <name>TopBar</name>
    <message>
        <location filename="../qml/TopBar.qml" line="+153"/>
        <source>Back to room list</source>
        <translation>返回聊天室列表</translation>
    </message>
    <message>
        <location line="-133"/>
        <source>No room selected</source>
        <translation>未选择聊天室</translation>
    </message>
    <message>
        <location line="+115"/>
        <source>In %1</source>
        <translation>在 %1</translation>
    </message>
    <message>
        <location line="+111"/>
        <source>Show room members.</source>
        <translation>显示聊天室成员。</translation>
    </message>
    <message>
        <location line="+4"/>
        <source>This room contains only verified devices.</source>
        <translation>此聊天室仅包含经过验证的设备。</translation>
    </message>
    <message>
        <location line="+2"/>
        <source>This room contains verified devices and devices which have never changed their master key.</source>
        <translation>该聊天室包含经过验证的设备和从未更改其主密钥的设备。</translation>
    </message>
    <message>
        <location line="+2"/>
        <source>This room contains unverified devices!</source>
        <translation>此聊天室包含未经验证的设备！</translation>
    </message>
    <message>
        <location line="-44"/>
        <source>Show or hide pinned messages</source>
        <translation>显示或隐藏置顶消息</translation>
    </message>
    <message>
        <location line="+66"/>
        <source>Search this room</source>
        <translation>搜索此聊天室</translation>
    </message>
    <message>
        <location line="+26"/>
        <source>Room options</source>
        <translation>聊天室选项</translation>
    </message>
    <message>
        <location line="+8"/>
        <source>Invite users</source>
        <translation>邀请用户</translation>
    </message>
    <message>
        <location line="+5"/>
        <source>Members</source>
        <translation>成员</translation>
    </message>
    <message>
        <location line="+5"/>
        <source>Leave room</source>
        <translation>离开聊天室</translation>
    </message>
    <message>
        <location line="+5"/>
        <source>Settings</source>
        <translation>设置</translation>
    </message>
    <message>
        <location line="+74"/>
        <source>Unpin</source>
        <translation>取消置顶</translation>
    </message>
    <message>
        <location line="+63"/>
        <source>Enter search query</source>
        <translation>输入搜索查询</translation>
    </message>
</context>
<context>
    <name>TrayIcon</name>
    <message>
        <location filename="../../src/TrayIcon.cpp" line="+118"/>
        <source>Show</source>
        <translation>显示</translation>
    </message>
    <message>
        <location line="+1"/>
        <source>Quit</source>
        <translation>退出</translation>
    </message>
</context>
<context>
    <name>UIA</name>
    <message>
        <location filename="../../src/ui/UIA.cpp" line="+61"/>
        <source>No available registration flows!</source>
        <translation>没有可用的注册流程！</translation>
    </message>
    <message>
        <location line="+56"/>
        <location line="+24"/>
        <location line="+17"/>
        <source>Registration aborted</source>
        <translation>注册已终止</translation>
    </message>
    <message>
        <location line="-27"/>
        <source>Please enter a valid registration token.</source>
        <translation>请输入有效的注册令牌。</translation>
    </message>
    <message>
        <location line="+165"/>
        <source>Invalid token</source>
        <translation>无效令牌</translation>
    </message>
</context>
<context>
    <name>UploadBox</name>
    <message numerus="yes">
        <location filename="../qml/UploadBox.qml" line="+81"/>
        <source>Upload %n file(s)</source>
        <translation>
            <numerusform>上传文件</numerusform>
        </translation>
    </message>
</context>
<context>
    <name>UserProfile</name>
    <message>
        <location filename="../qml/dialogs/UserProfile.qml" line="+27"/>
        <source>Global User Profile</source>
        <translation>全局用户资料</translation>
    </message>
    <message>
        <location line="+0"/>
        <source>Room User Profile</source>
        <translation>聊天室用户资料</translation>
    </message>
    <message>
        <location line="+48"/>
        <source>Change avatar globally.</source>
        <translation>全局更改头像。</translation>
    </message>
    <message>
        <location line="+0"/>
        <source>Change avatar. Will only apply to this room.</source>
        <translation>更换头像。仅适用于此聊天室。</translation>
    </message>
    <message>
        <location line="+84"/>
        <source>Change display name globally.</source>
        <translation>全局更改昵称。</translation>
    </message>
    <message>
        <location line="+0"/>
        <source>Change display name. Will only apply to this room.</source>
        <translation>更改昵称。将只适用于此聊天室。</translation>
    </message>
    <message>
        <location line="+29"/>
        <source>Room: %1</source>
        <translation>聊天室：%1</translation>
    </message>
    <message>
        <location line="+1"/>
        <source>This is a room-specific profile. The user&apos;s name and avatar may be different from their global versions.</source>
        <translation>这是特定于聊天室的个人资料。用户的姓名和头像可能与其全局版本不同。</translation>
    </message>
    <message>
        <location line="+15"/>
        <source>Open the global profile for this user.</source>
        <translation>打开此用户的全局个人资料。</translation>
    </message>
    <message>
        <location line="+9"/>
        <location line="+200"/>
        <source>Verify</source>
        <translation>验证</translation>
    </message>
    <message>
        <location line="-162"/>
        <source>Start a private chat.</source>
        <translation>开始私聊。</translation>
    </message>
    <message>
        <location line="+8"/>
        <source>Kick the user.</source>
        <translation>踢出用户。</translation>
    </message>
    <message>
        <location line="+9"/>
        <source>Ban the user.</source>
        <translation>封禁用户。</translation>
    </message>
    <message>
        <location line="+9"/>
        <source>Refresh device list.</source>
        <translation>刷新设备列表。</translation>
    </message>
    <message>
        <location line="+56"/>
        <source>Sign out this device.</source>
        <translation>注销此设备。</translation>
    </message>
    <message>
        <location line="+31"/>
        <source>Change device name.</source>
        <translation>更改设备名称。</translation>
    </message>
    <message>
        <location line="+22"/>
        <source>Last seen %1 from %2</source>
        <translation>上次看到 %1 是在 %2</translation>
    </message>
    <message>
        <location line="+27"/>
        <source>Unverify</source>
        <translation>取消验证</translation>
    </message>
    <message>
        <location filename="../../src/ui/UserProfile.cpp" line="+159"/>
        <source>Sign out device %1</source>
        <translation>注销设备 %1</translation>
    </message>
    <message>
        <location line="+10"/>
        <source>You signed out this device.</source>
        <translation>你已注销此设备。</translation>
    </message>
    <message>
        <location line="+222"/>
        <source>Select an avatar</source>
        <translation>选择一个头像</translation>
    </message>
    <message>
        <location line="+0"/>
        <source>All Files (*)</source>
        <translation>所有文件 (*)</translation>
    </message>
    <message>
        <location line="+12"/>
        <source>The selected file is not an image</source>
        <translation>所选文件不是图像</translation>
    </message>
    <message>
        <location line="+5"/>
        <source>Error while reading file: %1</source>
        <translation>读取文件时出错：%1</translation>
    </message>
</context>
<context>
    <name>UserSettings</name>
    <message>
        <location filename="../../src/UserSettingsPage.cpp" line="+534"/>
        <location filename="../../src/UserSettingsPage.h" line="+244"/>
        <source>Default</source>
        <translation>默认</translation>
    </message>
</context>
<context>
    <name>UserSettingsModel</name>
    <message>
        <location line="+407"/>
        <source>Theme</source>
        <translation>主题</translation>
    </message>
    <message>
        <location line="+2"/>
        <source>Scale factor</source>
        <translation>比例系数</translation>
    </message>
    <message>
        <location line="+2"/>
        <source>Highlight message on hover</source>
        <translation>悬停时突出显示消息</translation>
    </message>
    <message>
        <location line="+2"/>
        <source>Large Emoji in timeline</source>
        <translation>大号表情符号于时间线上</translation>
    </message>
    <message>
        <location line="+2"/>
        <source>Minimize to tray</source>
        <translation>最小化至托盘</translation>
    </message>
    <message>
        <location line="+2"/>
        <source>Start in tray</source>
        <translation>在托盘启动</translation>
    </message>
    <message>
        <location line="+4"/>
        <source>Send messages as Markdown</source>
        <translation>以 Markdown 格式发送消息</translation>
    </message>
    <message>
        <location line="+2"/>
        <source>Use shift+enter to send and enter to start a new line</source>
        <translation>使用 shift+enter 以发送消息，enter 以换行</translation>
    </message>
    <message>
        <location line="+2"/>
        <source>Enable message bubbles</source>
        <translation>启用消息气泡</translation>
    </message>
    <message>
        <location line="+2"/>
        <source>Enable small Avatars</source>
        <translation>启用小头像</translation>
    </message>
    <message>
        <location line="+2"/>
        <source>Play animated images only on hover</source>
        <translation>仅在悬停时播放动画图像</translation>
    </message>
    <message>
        <location line="+2"/>
        <source>Typing notifications</source>
        <translation>正在输入通知</translation>
    </message>
    <message>
        <location line="+2"/>
        <source>Sort rooms by unreads</source>
        <translation>按未读消息数对聊天室进行排序</translation>
    </message>
    <message>
        <location line="+2"/>
        <source>Show buttons in timeline</source>
        <translation>在时间线中显示按钮</translation>
    </message>
    <message>
        <location line="+2"/>
        <source>Limit width of timeline</source>
        <translation>限制时间线的宽度</translation>
    </message>
    <message>
        <location line="+2"/>
        <source>Read receipts</source>
        <translation>已读回执</translation>
    </message>
    <message>
        <location line="+2"/>
        <source>Desktop notifications</source>
        <translation>桌面通知</translation>
    </message>
    <message>
        <location line="+2"/>
        <source>Alert on notification</source>
        <translation>通知提醒</translation>
    </message>
    <message>
        <location line="+2"/>
        <source>Circular Avatars</source>
        <translation>圆形头像</translation>
    </message>
    <message>
        <location line="+2"/>
        <source>Use identicons</source>
        <translation>使用 Identicon</translation>
    </message>
    <message>
        <location line="+2"/>
        <source>Open images with external program</source>
        <translation>用外部程序打开图像</translation>
    </message>
    <message>
        <location line="+2"/>
        <source>Open videos with external program</source>
        <translation>使用外部程序打开视频</translation>
    </message>
    <message>
        <location line="+2"/>
        <source>Decrypt messages in sidebar</source>
        <translation>解密侧边栏中的消息</translation>
    </message>
    <message>
        <location line="+2"/>
        <source>Decrypt notifications</source>
        <translation>解密通知</translation>
    </message>
    <message>
        <location line="+4"/>
        <source>Display fancy effects such as confetti</source>
        <translation>显示花哨的效果例如彩色纸屑</translation>
    </message>
    <message>
        <location line="+2"/>
        <source>Privacy Screen</source>
        <translation>隐私屏幕</translation>
    </message>
    <message>
        <location line="+2"/>
        <source>Privacy screen timeout (in seconds [0 - 3600])</source>
        <translation>隐私屏幕超时（以秒为单位 [0 - 3600]）</translation>
    </message>
    <message>
        <location line="+2"/>
        <source>Touchscreen mode</source>
        <translation>触屏模式</translation>
    </message>
    <message>
        <location line="+2"/>
        <source>Font size</source>
        <translation>字体大小</translation>
    </message>
    <message>
        <location line="+2"/>
        <source>Font Family</source>
        <translation>字体系列</translation>
    </message>
    <message>
        <location line="+2"/>
        <source>Emoji Font Family</source>
        <translation>Emoji 贴纸集</translation>
    </message>
    <message>
        <location line="+2"/>
        <source>Ringtone</source>
        <translation>铃声</translation>
    </message>
    <message>
        <location line="+2"/>
        <source>Microphone</source>
        <translation>麦克风</translation>
    </message>
    <message>
        <location line="+2"/>
        <source>Camera</source>
        <translation>摄像头</translation>
    </message>
    <message>
        <location line="+2"/>
        <source>Camera resolution</source>
        <translation>摄像头分辨率</translation>
    </message>
    <message>
        <location line="+2"/>
        <source>Camera frame rate</source>
        <translation>摄像头帧率</translation>
    </message>
    <message>
        <location line="+2"/>
        <source>Allow fallback call assist server</source>
        <translation>允许使用通话辅助服务器</translation>
    </message>
    <message>
        <location line="+2"/>
        <source>Send encrypted messages to verified users only</source>
        <translation>仅向经过验证的用户发送加密消息</translation>
    </message>
    <message>
        <location line="+2"/>
        <source>Share keys with verified users and devices</source>
        <translation>与经过验证的用户和设备共享密钥</translation>
    </message>
    <message>
        <location line="+2"/>
        <source>Online Key Backup</source>
        <translation>在线密钥备份</translation>
    </message>
    <message>
        <location line="+2"/>
        <source>Profile</source>
        <translation>个人资料</translation>
    </message>
    <message>
        <location line="+2"/>
        <source>User ID</source>
        <translation>用户 ID</translation>
    </message>
    <message>
        <location line="+2"/>
        <source>Accesstoken</source>
        <translation>访问令牌</translation>
    </message>
    <message>
        <location line="+2"/>
        <source>Device ID</source>
        <translation>设备 ID</translation>
    </message>
    <message>
        <location line="+2"/>
        <source>Device Fingerprint</source>
        <translation>设备指纹</translation>
    </message>
    <message>
        <location line="+2"/>
        <source>Homeserver</source>
        <translation>主服务器</translation>
    </message>
    <message>
        <location line="+2"/>
        <source>Version</source>
        <translation>版本</translation>
    </message>
    <message>
        <location line="+2"/>
        <source>Platform</source>
        <translation>平台</translation>
    </message>
    <message>
        <location line="+2"/>
        <source>GENERAL</source>
        <translation>通用</translation>
    </message>
    <message>
        <location line="+2"/>
        <source>TIMELINE</source>
        <translation>时间线</translation>
    </message>
    <message>
        <location line="+2"/>
        <source>SIDEBAR</source>
        <translation>侧边栏</translation>
    </message>
    <message>
        <location line="+2"/>
        <source>TRAY</source>
        <translation>托盘</translation>
    </message>
    <message>
        <location line="+2"/>
        <source>NOTIFICATIONS</source>
        <translation>通知</translation>
    </message>
    <message>
        <location line="+2"/>
        <source>CALLS</source>
        <translation>通话</translation>
    </message>
    <message>
        <location line="+2"/>
        <source>ENCRYPTION</source>
        <translation>加密</translation>
    </message>
    <message>
        <location line="+2"/>
        <source>INFO</source>
        <translation>信息</translation>
    </message>
    <message>
        <location line="+2"/>
        <source>Session Keys</source>
        <translation>会话密钥</translation>
    </message>
    <message>
        <location line="+2"/>
        <source>Cross Signing Secrets</source>
        <translation>交叉密钥验证</translation>
    </message>
    <message>
        <location line="+2"/>
        <source>Online backup key</source>
        <translation>在线备份密钥</translation>
    </message>
    <message>
        <location line="+2"/>
        <source>Self signing key</source>
        <translation>自签名密钥</translation>
    </message>
    <message>
        <location line="+2"/>
        <source>User signing key</source>
        <translation>用户签名密钥</translation>
    </message>
    <message>
        <location line="+2"/>
        <source>Master signing key</source>
        <translation>主签名密钥</translation>
    </message>
    <message>
        <location line="+2"/>
        <source>Expose room information via D-Bus</source>
        <translation>通过 D-Bus 公开聊天室信息</translation>
    </message>
    <message>
        <location line="+103"/>
        <source>Default</source>
        <translation>默认</translation>
    </message>
    <message>
        <location line="+35"/>
        <source>Set the notification sound to play when a call invite arrives</source>
        <translation>设置当受到通话邀请时发出的通知音</translation>
    </message>
    <message>
        <location line="+10"/>
        <source>Set timeout (in seconds) for how long after window loses
focus before the screen will be blurred.
Set to 0 to blur immediately after focus loss. Max value of 1 hour (3600 seconds)</source>
        <translation>设置窗口失去焦点后超时多久（以秒为单位）
会模糊屏幕。
设置为 0 以在失去焦点后立即模糊。最大值为 1 小时（3600 秒）</translation>
    </message>
    <message>
        <location line="+7"/>
        <source>Change the background color of messages when you hover over them.</source>
        <translation>将鼠标悬停在消息上时更改消息的背景颜色。</translation>
    </message>
    <message>
        <location line="+2"/>
        <source>Make font size larger if messages with only a few emojis are displayed.</source>
        <translation>如果消息仅显示几个表情符号便会增大字体大小。</translation>
    </message>
    <message>
        <location line="+2"/>
        <source>Keep the application running in the background after closing the client window.</source>
        <translation>关闭客户端窗口后保持应用程序在后台运行。</translation>
    </message>
    <message>
        <location line="+3"/>
        <source>Start the application in the background without showing the client window.</source>
        <translation>在后台启动应用程序而不显示客户端窗口。</translation>
    </message>
    <message>
        <location line="+4"/>
        <source>Allow using markdown in messages.
When disabled, all messages are sent as a plain text.</source>
        <translation>允许在消息中使用 Markdown。
禁用时，所有消息都以纯文本形式发送。</translation>
    </message>
    <message>
        <location line="+4"/>
        <source>Invert the behavior of the enter key in the text input, making it send the message when shift+enter is pressed and starting a new line when enter is pressed.</source>
        <translation>反转文本输入中 enter 键的行为，使其在按下 shift+enter 时发送消息，并在按下 enter 时换行。</translation>
    </message>
    <message>
        <location line="+4"/>
        <source>Messages get a bubble background. This also triggers some layout changes (WIP).</source>
        <translation>消息获得气泡背景。这也会触发一些布局变化 (WIP)。</translation>
    </message>
    <message>
        <location line="+3"/>
        <source>Avatars are resized to fit above the message.</source>
        <translation>头像会调整大小以适合消息上方。</translation>
    </message>
    <message>
        <location line="+2"/>
        <source>Plays media like GIFs or WEBPs only when explicitly hovering over them.</source>
        <translation>仅在鼠标明确悬停在 GIF 或 WEBP 等媒体上时播放它们。</translation>
    </message>
    <message>
        <location line="+2"/>
        <source>Show who is typing in a room.
This will also enable or disable sending typing notifications to others.</source>
        <translation>显示在聊天室中正在输入的人。
这也将启用或禁用向其他人发送正在输入通知。</translation>
    </message>
    <message>
        <location line="+12"/>
        <source>Show buttons to quickly reply, react or access additional options next to each message.</source>
        <translation>在每条消息旁边显示快速回复、回应或访问其他选项的按钮。</translation>
    </message>
    <message>
        <location line="+8"/>
        <source>Notify about received messages when the client is not currently focused.</source>
        <translation>当客户端当前未被聚焦时通知收到的消息。</translation>
    </message>
    <message>
        <location line="+6"/>
        <source>Change the appearance of user avatars in chats.
OFF - square, ON - circle.</source>
        <translation>更改聊天中用户头像的外观。
OFF - 方形，ON - 圆形。</translation>
    </message>
    <message>
        <location line="+16"/>
        <source>Decrypt messages shown in notifications for encrypted chats.</source>
        <translation>解密加密聊天的通知中显示的消息。</translation>
    </message>
    <message>
        <location line="+2"/>
        <source>Choose where to show the total number of notifications contained within a community or tag.</source>
        <translation>选择在何处显示社区或标签中包含的通知总数。</translation>
    </message>
    <message>
        <location line="+3"/>
        <source>Some messages can be sent with fancy effects. For example, messages sent with &apos;/confetti&apos; will show confetti on screen.</source>
        <translation>有些消息可以用花哨的效果发送。例如，使用“/confetti”发送的消息将在屏幕上显示彩色纸屑。</translation>
    </message>
    <message>
        <location line="+16"/>
        <source>Automatically replies to key requests from other users if they are verified, even if that device shouldn&apos;t have access to those keys otherwise.</source>
        <translation>如果其他用户已通过验证，则自动回复他们的密钥请求，即使该设备不应该以其他方式访问这些密钥。</translation>
    </message>
    <message>
        <location line="+31"/>
        <source>The key to verify your own devices. If it is cached, verifying one of your devices will mark it verified for all your other devices and for users that have verified you.</source>
        <translation>验证你自己的设备的密钥。如果它已被缓存，验证你的设备之一将为你的所有其他设备和已验证你的用户标记它为已验证。</translation>
    </message>
    <message>
        <location line="-72"/>
        <source>Show an alert when a message is received.
This usually causes the application icon in the task bar to animate in some fashion.</source>
        <translation>收到消息时显示通知。
这通常会导致任务栏中的应用程序图标以某种方式呈现动画效果。</translation>
    </message>
    <message>
        <location line="-319"/>
        <source>Communities sidebar</source>
        <translation>社区侧边栏</translation>
    </message>
    <message>
        <location line="+38"/>
        <source>Show message counts for communities and tags</source>
        <translation>显示社区和标签的消息计数</translation>
    </message>
    <message>
        <location line="+223"/>
        <source>Set the max width of messages in the timeline (in pixels). This can help readability on wide screen when Nheko is maximized</source>
        <translation>设置时间线中消息的最大宽度（以像素为单位）。 当 Nheko 最大化时，这有助于提高宽屏上的可读性</translation>
    </message>
    <message>
        <location line="+19"/>
        <source>Show a column containing communities and tags next to the room list.</source>
        <translation>在聊天室列表旁边显示包含社区和标签的列。</translation>
    </message>
    <message>
        <location line="+21"/>
        <source>Display rooms with new messages first.
If this is off, the list of rooms will only be sorted by the timestamp of the last message in a room.
If this is on, rooms which have active notifications (the small circle with a number in it) will be sorted on top. Rooms that you have muted will still be sorted by timestamp, since you don&apos;t seem to consider them as important as the other rooms.</source>
        <translation>首先显示有新消息的聊天室。
如果关闭，聊天室列表将只按聊天室中最后一条消息的时间戳排序。
如果打开，有活动通知的聊天室（带数字的小圆圈）将排在最前面。你静音的聊天室仍将按时间戳排序，因为你似乎认为它们不如其他聊天室重要。</translation>
    </message>
    <message>
        <location line="+12"/>
        <source>Show if your message was read.
Status is displayed next to timestamps.
Warning: If your homeserver does not support this, your rooms will never be marked as read!</source>
        <translation>显示你的信息是否已被阅读。
状态显示在时间戳旁边。
警告：如果你的主服务器不支持此功能，你的聊天室将永远不会被标记为已读！</translation>
    </message>
    <message>
        <location line="+13"/>
        <source>Display an identicon instead of a letter when no avatar is set.</source>
        <translation>未设置头像时显示 Identicon 而不是单个字母。</translation>
    </message>
    <message>
        <location line="+2"/>
        <source>Opens images with an external program when tapping the image.
Note that when this option is ON, opened files are left unencrypted on disk and must be manually deleted.</source>
        <translation>点击图像时使用外部程序打开图像。
请注意，当此选项打开时，打开的文件在磁盘上未加密，必须手动删除。</translation>
    </message>
    <message>
        <location line="+4"/>
        <source>Opens videos with an external program when tapping the video.
Note that when this option is ON, opened files are left unencrypted on disk and must be manually deleted.</source>
        <translation>点击视频时使用外部程序打开视频。
请注意，当此选项打开时，打开的文件在磁盘上未加密，必须手动删除。</translation>
    </message>
    <message>
        <location line="+4"/>
        <source>Decrypt the messages shown in the sidebar.
Only affects messages in encrypted chats.</source>
        <translation>解密侧边栏中显示的消息。
仅影响加密聊天中的消息。</translation>
    </message>
    <message>
        <location line="+11"/>
        <source>When the window loses focus, the timeline will
be blurred.</source>
        <translation>当窗口失去焦点时，时间线将
模糊化。</translation>
    </message>
    <message>
        <location line="+2"/>
        <source>Will prevent text selection in the timeline to make touch scrolling easier.</source>
        <translation>防止在时间线中选择文本，以使触摸滚动更容易。</translation>
    </message>
    <message>
        <location line="+3"/>
        <source>Change the scale factor of the whole user interface.</source>
        <translation>更改整个用户界面的比例系数。</translation>
    </message>
    <message>
        <location line="+2"/>
        <source>Will use turn.matrix.org as assist when your home server does not offer one.</source>
        <translation>当你的主服务器没有提供通话辅助服务器时使用备用的 turn.matrix.org 服务器。</translation>
    </message>
    <message>
        <location line="+3"/>
        <source>Requires a user to be verified to send encrypted messages to them. This improves safety but makes E2EE more tedious.</source>
        <translation>需要验证用户才能向他们发送加密消息。 这提高了安全性，但也使 E2EE 更加繁琐。</translation>
    </message>
    <message>
        <location line="+7"/>
        <source>Download message encryption keys from and upload to the encrypted online key backup.</source>
        <translation>从加密的在线密钥备份下载消息加密密钥并上传到该备份。</translation>
    </message>
    <message>
        <location line="+23"/>
        <source>The key to decrypt online key backups. If it is cached, you can enable online key backup to store encryption keys securely encrypted on the server.</source>
        <translation>用于解密在线密钥备份的密钥。如果它已被缓存，你可以启用在线密钥备份以将加密密钥安全地存储在服务器上。</translation>
    </message>
    <message>
        <location line="+9"/>
        <source>The key to verify other users. If it is cached, verifying a user will verify all their devices.</source>
        <translation>验证其他用户的密钥。如果它已被缓存，验证用户将验证他们所有设备。</translation>
    </message>
    <message>
        <location line="+4"/>
        <source>Your most important key. You don&apos;t need to have it cached, since not caching it makes it less likely it can be stolen and it is only needed to rotate your other signing keys.</source>
        <translation>你最重要的密钥。你不需要缓存它，因为不缓存它可以降低它被盗的可能性，并且只需要轮换你的其他签名密钥。</translation>
    </message>
    <message>
        <location line="+5"/>
        <source>Allow third-party plugins and applications to load information about rooms you are in via D-Bus. This can have useful applications, but it also could be used for nefarious purposes. Enable at your own risk.

This setting will take effect upon restart.</source>
        <translation>允许第三方插件和应用程序通过 D-Bus 加载你所在聊天室的信息。这可以有有用的应用，但也可能被用于邪恶的目的。启用时风险自负。

这个设置将在重新启动时生效。</translation>
    </message>
    <message>
        <location line="+442"/>
        <source>Select a file</source>
        <translation>选择一个文件</translation>
    </message>
    <message>
        <location line="+0"/>
        <source>All Files (*)</source>
        <translation>所有文件 (*)</translation>
    </message>
    <message>
        <location line="+89"/>
        <source>Open Sessions File</source>
        <translation>打开会话文件</translation>
    </message>
    <message>
        <location line="+4"/>
        <location line="+18"/>
        <location line="+8"/>
        <location line="+18"/>
        <location line="+11"/>
        <location line="+18"/>
        <source>Error</source>
        <translation>错误</translation>
    </message>
    <message>
        <location line="-64"/>
        <location line="+26"/>
        <source>File Password</source>
        <translation>文件密码</translation>
    </message>
    <message>
        <location line="-25"/>
        <source>Enter the passphrase to decrypt the file:</source>
        <translation>输入口令以解密文件：</translation>
    </message>
    <message>
        <location line="+8"/>
        <location line="+26"/>
        <source>The password cannot be empty</source>
        <translation>密码不能为空</translation>
    </message>
    <message>
        <location line="-8"/>
        <source>Enter passphrase to encrypt your session keys:</source>
        <translation>输入口令以加密你的会话密钥：</translation>
    </message>
    <message>
        <location line="+15"/>
        <source>File to save the exported session keys</source>
        <translation>保存导出的会话密钥的文件</translation>
    </message>
</context>
<context>
    <name>UserSettingsPage</name>
    <message>
        <location filename="../qml/pages/UserSettingsPage.qml" line="+214"/>
        <source>REQUEST</source>
        <translation>请求</translation>
    </message>
    <message>
        <location line="-4"/>
        <source>DOWNLOAD</source>
        <translation>下载</translation>
    </message>
    <message>
        <location line="-20"/>
        <source>CACHED</source>
        <translation>已缓存</translation>
    </message>
    <message>
        <location line="+0"/>
        <source>NOT CACHED</source>
        <translation>未缓存</translation>
    </message>
    <message>
        <location line="+49"/>
        <source>Back</source>
        <translation>返回</translation>
    </message>
    <message>
        <location line="-42"/>
        <source>IMPORT</source>
        <translation>导入</translation>
    </message>
    <message>
        <location line="+4"/>
        <source>EXPORT</source>
        <translation>导出</translation>
    </message>
</context>
<context>
    <name>VerificationManager</name>
    <message>
        <location filename="../../src/encryption/VerificationManager.cpp" line="+141"/>
        <source>No encrypted private chat found with this user. Create an encrypted private chat with this user and try again.</source>
        <translation>未找到与该用户的加密私人聊天。创建与该用户的加密私人聊天，然后重试。</translation>
    </message>
</context>
<context>
    <name>Waiting</name>
    <message>
        <location filename="../qml/device-verification/Waiting.qml" line="+14"/>
        <source>Waiting for other party…</source>
        <translation>等待对方…</translation>
    </message>
    <message>
        <location line="+12"/>
        <source>Waiting for other side to accept the verification request.</source>
        <translation>等待对方接受验证请求。</translation>
    </message>
    <message>
        <location line="+2"/>
        <source>Waiting for other side to continue the verification process.</source>
        <translation>等待对方继续验证过程。</translation>
    </message>
    <message>
        <location line="+2"/>
        <source>Waiting for other side to complete the verification process.</source>
        <translation>等待对方完成验证过程。</translation>
    </message>
    <message>
        <location line="+19"/>
        <source>Cancel</source>
        <translation>取消</translation>
    </message>
</context>
<context>
    <name>WelcomePage</name>
    <message>
        <location filename="../qml/pages/WelcomePage.qml" line="+30"/>
        <source>Welcome to nheko! The desktop client for the Matrix protocol.</source>
        <translation>欢迎使用 Nheko！Matrix 协议的桌面客户端。</translation>
    </message>
    <message>
        <location line="+10"/>
        <source>Enjoy your stay!</source>
        <translation>祝您使用愉快！</translation>
    </message>
    <message>
        <location line="+14"/>
        <source>REGISTER</source>
        <translation>注册</translation>
    </message>
    <message>
        <location line="+8"/>
        <source>LOGIN</source>
        <translation>登录</translation>
    </message>
</context>
<context>
    <name>descriptiveTime</name>
    <message>
        <location filename="../../src/Utils.cpp" line="+202"/>
        <source>Yesterday</source>
        <translation>昨天</translation>
    </message>
</context>
<context>
    <name>dialogs::FallbackAuth</name>
    <message>
        <location filename="../../src/dialogs/FallbackAuth.cpp" line="+39"/>
        <source>Open Fallback in Browser</source>
        <translation>在浏览器中打开回溯程序</translation>
    </message>
    <message>
        <location line="+1"/>
        <source>Cancel</source>
        <translation>取消</translation>
    </message>
    <message>
        <location line="+1"/>
        <source>Confirm</source>
        <translation>确认</translation>
    </message>
    <message>
        <location line="+12"/>
        <source>Open the fallback, follow the steps, and confirm after completing them.</source>
        <translation>打开 fallback ，按步骤操作，完成后确认。</translation>
    </message>
</context>
<context>
    <name>dialogs::ReCaptcha</name>
    <message>
        <location filename="../../src/dialogs/ReCaptcha.cpp" line="+39"/>
        <source>Open reCAPTCHA</source>
        <translation>打开 reCAPTCHA</translation>
    </message>
    <message>
        <location line="+1"/>
        <source>Cancel</source>
        <translation>取消</translation>
    </message>
    <message>
        <location line="+1"/>
        <source>Confirm</source>
        <translation>确认</translation>
    </message>
    <message>
        <location line="+11"/>
        <source>Solve the reCAPTCHA and press the confirm button</source>
        <translation>解决 reCAPTCHA 并按确认按钮</translation>
    </message>
</context>
<context>
    <name>message-description sent:</name>
    <message>
        <location filename="../../src/Utils.h" line="+117"/>
        <source>You sent an audio clip</source>
        <translation>你发送了一个音频片段</translation>
    </message>
    <message>
        <location line="+3"/>
        <source>%1 sent an audio clip</source>
        <translation>%1 发送了一个音频片段</translation>
    </message>
    <message>
        <location line="+4"/>
        <source>You sent an image</source>
        <translation>你发送了一张图片</translation>
    </message>
    <message>
        <location line="+2"/>
        <source>%1 sent an image</source>
        <translation>%1 发送了一张图片</translation>
    </message>
    <message>
        <location line="+4"/>
        <source>You sent a file</source>
        <translation>你发送了一个文件</translation>
    </message>
    <message>
        <location line="+2"/>
        <source>%1 sent a file</source>
        <translation>%1 发送了一个文件</translation>
    </message>
    <message>
        <location line="+4"/>
        <source>You sent a video</source>
        <translation>你发送了一个视频</translation>
    </message>
    <message>
        <location line="+2"/>
        <source>%1 sent a video</source>
        <translation>%1 发送了一个视频</translation>
    </message>
    <message>
        <location line="+4"/>
        <source>You sent a sticker</source>
        <translation>你发送了一张贴纸</translation>
    </message>
    <message>
        <location line="+2"/>
        <source>%1 sent a sticker</source>
        <translation>%1 发送了一张贴纸</translation>
    </message>
    <message>
        <location line="+4"/>
        <source>You sent a notification</source>
        <translation>你发送了一个通知</translation>
    </message>
    <message>
        <location line="+3"/>
        <source>%1 sent a notification</source>
        <translation>%1 发送了一个通知</translation>
    </message>
    <message>
        <location line="+5"/>
        <location line="+15"/>
        <source>You: %1</source>
        <translation>你：%1</translation>
    </message>
    <message>
        <location line="-13"/>
        <location line="+16"/>
        <source>%1: %2</source>
        <translation>%1：%2</translation>
    </message>
    <message>
        <location line="-11"/>
        <source>You sent some confetti</source>
        <translation>你发送了一些彩色纸屑</translation>
    </message>
    <message>
        <location line="+3"/>
        <source>%1 sent some confetti</source>
        <translation>%1 发送了一些彩色纸屑</translation>
    </message>
    <message>
        <location line="+15"/>
        <source>You sent an encrypted message</source>
        <translation>你发送了一条加密消息</translation>
    </message>
    <message>
        <location line="+3"/>
        <source>%1 sent an encrypted message</source>
        <translation>%1 发送了一条加密消息</translation>
    </message>
    <message>
        <location line="+5"/>
        <source>You placed a call</source>
        <translation>你发起了通话</translation>
    </message>
    <message>
        <location line="+2"/>
        <source>%1 placed a call</source>
        <translation>%1 发起了通话</translation>
    </message>
    <message>
        <location line="+4"/>
        <source>You answered a call</source>
        <translation>你接听了通话</translation>
    </message>
    <message>
        <location line="+2"/>
        <source>%1 answered a call</source>
        <translation>%1 接听了通话</translation>
    </message>
    <message>
        <location line="+4"/>
        <source>You ended a call</source>
        <translation>你结束了通话</translation>
    </message>
    <message>
        <location line="+2"/>
        <source>%1 ended a call</source>
        <translation>%1 结束了通话</translation>
    </message>
    <message>
        <location line="+4"/>
        <source>You rejected a call</source>
        <translation>你拒绝了通话</translation>
    </message>
    <message>
        <location line="+2"/>
        <source>%1 rejected a call</source>
        <translation>%1 拒绝了通话</translation>
    </message>
</context>
<context>
    <name>utils</name>
    <message>
        <location line="+3"/>
        <source>Unknown Message Type</source>
        <translation>未知的消息类型</translation>
    </message>
</context>
</TS><|MERGE_RESOLUTION|>--- conflicted
+++ resolved
@@ -2611,15 +2611,9 @@
         <translation>收到形式错误的响应。请确保主服务器域有效。</translation>
     </message>
     <message>
-<<<<<<< HEAD
-        <location line="+17"/>
+        <location line="+16"/>
         <source>The selected server does not support a version of the Matrix protocol that this client understands (v1.1 to v1.5). You can&apos;t register.</source>
-        <translation type="unfinished"></translation>
-=======
-        <location line="+16"/>
-        <source>The selected server does not support a version of the Matrix protocol that this client understands (v1.1 to v1.4). You can&apos;t register.</source>
-        <translation>所选服务器不支持此客户端理解的 Matrix 协议版本（v1.1 到 v1.4）。你不能注册。</translation>
->>>>>>> 2382c17b
+        <translation>所选服务器不支持此客户端理解的 Matrix 协议版本（v1.1 到 v1.5）。你不能注册。</translation>
     </message>
     <message>
         <location line="+11"/>
