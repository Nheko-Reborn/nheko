--- conflicted
+++ resolved
@@ -1597,15 +1597,9 @@
         <translation>Okazis nekonata eraro. Certiĝu, ke retnomo de la hejmservilo estas valida.</translation>
     </message>
     <message>
-<<<<<<< HEAD
-        <location line="+16"/>
+        <location line="+15"/>
         <source>The selected server does not support a version of the Matrix protocol, that this client understands (v1.1 to v1.5). You can&apos;t sign in.</source>
-        <translation type="unfinished"></translation>
-=======
-        <location line="+15"/>
-        <source>The selected server does not support a version of the Matrix protocol, that this client understands (v1.1 to v1.4). You can&apos;t sign in.</source>
-        <translation>La elektita servilo ne subtenas la version de la Matriksa protokolo, kiun komprenas ĉi tiu kliento (v1.1 ĝis v1.4). Vi ne povas saluti.</translation>
->>>>>>> 2382c17b
+        <translation>La elektita servilo ne subtenas la version de la Matriksa protokolo, kiun komprenas ĉi tiu kliento (v1.1 ĝis v1.5). Vi ne povas saluti.</translation>
     </message>
     <message>
         <location line="+20"/>
@@ -2621,15 +2615,9 @@
         <translation>Okazis nekonata eraro. Certiĝu, ke retnomo de la hejmservilo estas valida.</translation>
     </message>
     <message>
-<<<<<<< HEAD
-        <location line="+17"/>
+        <location line="+16"/>
         <source>The selected server does not support a version of the Matrix protocol that this client understands (v1.1 to v1.5). You can&apos;t register.</source>
-        <translation type="unfinished"></translation>
-=======
-        <location line="+16"/>
-        <source>The selected server does not support a version of the Matrix protocol that this client understands (v1.1 to v1.4). You can&apos;t register.</source>
-        <translation>La elektita servilo ne subtenas version de la Matriksa protokolo, kiun komprenas ĉi tiu kilento (v1.1 ĝis v1.4). Vi ne povas registriĝi.</translation>
->>>>>>> 2382c17b
+        <translation>La elektita servilo ne subtenas version de la Matriksa protokolo, kiun komprenas ĉi tiu kilento (v1.1 ĝis v1.5). Vi ne povas registriĝi.</translation>
     </message>
     <message>
         <location line="+11"/>
