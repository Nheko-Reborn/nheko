--- conflicted
+++ resolved
@@ -1,85 +1,7 @@
 import QtQuick 2.10
 import QtQuick.Layouts 1.2
-<<<<<<< HEAD
 import QtQuick.Controls 2.5
 import QtMultimedia 5.6
-=======
-import im.nheko 1.0
-
-Rectangle {
-    id: bg
-
-    radius: 10
-    color: colors.alternateBase
-    height: Math.round(content.height + 24)
-    width: parent ? parent.width : undefined
-
-    Column {
-        id: content
-
-        width: parent.width - 24
-        anchors.centerIn: parent
-
-        Rectangle {
-            id: videoContainer
-
-            property double tempWidth: Math.min(parent ? parent.width : undefined, model.data.width < 1 ? 400 : model.data.width)
-            property double tempHeight: tempWidth * model.data.proportionalHeight
-            property double divisor: model.isReply ? 4 : 2
-            property bool tooHigh: tempHeight > timelineRoot.height / divisor
-
-            visible: model.data.type == MtxEvent.VideoMessage
-            height: tooHigh ? timelineRoot.height / divisor : tempHeight
-            width: tooHigh ? (timelineRoot.height / divisor) / model.data.proportionalHeight : tempWidth
-
-            Image {
-                anchors.fill: parent
-                source: model.data.thumbnailUrl.replace("mxc://", "image://MxcImage/")
-                asynchronous: true
-                fillMode: Image.PreserveAspectFit
-
-                VideoOutput {
-                    anchors.fill: parent
-                    fillMode: VideoOutput.PreserveAspectFit
-                    source: media
-                }
-
-            }
-
-        }
-
-        RowLayout {
-            width: parent.width
-
-            Text {
-                id: positionText
-
-                text: "--:--:--"
-                color: colors.text
-            }
-
-            Slider {
-                id: progress
-
-                //indeterminate: true
-                function updatePositionTexts() {
-                    function formatTime(date) {
-                        var hh = date.getUTCHours();
-                        var mm = date.getUTCMinutes();
-                        var ss = date.getSeconds();
-                        if (hh < 10)
-                            hh = "0" + hh;
-
-                        if (mm < 10)
-                            mm = "0" + mm;
-
-                        if (ss < 10)
-                            ss = "0" + ss;
-
-                        return hh + ":" + mm + ":" + ss;
-                    }
->>>>>>> c3524ba8
-
 import im.nheko 1.0
 
 ColumnLayout { 
