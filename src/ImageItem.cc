/*
 * nheko Copyright (C) 2017  Konstantinos Sideris <siderisk@auth.gr>
 *
 * This program is free software: you can redistribute it and/or modify
 * it under the terms of the GNU General Public License as published by
 * the Free Software Foundation, either version 3 of the License, or
 * (at your option) any later version.
 *
 * This program is distributed in the hope that it will be useful,
 * but WITHOUT ANY WARRANTY; without even the implied warranty of
 * MERCHANTABILITY or FITNESS FOR A PARTICULAR PURPOSE.  See the
 * GNU General Public License for more details.
 *
 * You should have received a copy of the GNU General Public License
 * along with this program.  If not, see <http://www.gnu.org/licenses/>.
 */

#include <QBrush>
#include <QDebug>
#include <QDesktopServices>
#include <QFileInfo>
#include <QImage>
#include <QPainter>
#include <QPixmap>

#include "ImageItem.h"
#include "ImageOverlayDialog.h"

namespace events = matrix::events;
namespace msgs   = matrix::events::messages;

ImageItem::ImageItem(QSharedPointer<MatrixClient> client,
                     const events::MessageEvent<msgs::Image> &event,
                     QWidget *parent)
  : QWidget(parent)
  , event_{ event }
  , client_{ client }
{
        setMouseTracking(true);
        setCursor(Qt::PointingHandCursor);
        setAttribute(Qt::WA_Hover, true);

        url_  = event.msgContent().url();
        text_ = event.content().body();

        QList<QString> url_parts = url_.toString().split("mxc://");

        if (url_parts.size() != 2) {
                qDebug() << "Invalid format for image" << url_.toString();
                return;
        }

        QString media_params = url_parts[1];
        url_                 = QString("%1/_matrix/media/r0/download/%2")
                 .arg(client_.data()->getHomeServer().toString(), media_params);

        client_.data()->downloadImage(event.eventId(), url_);

        connect(client_.data(),
                SIGNAL(imageDownloaded(const QString &, const QPixmap &)),
                this,
                SLOT(imageDownloaded(const QString &, const QPixmap &)));
<<<<<<< HEAD
=======
}

ImageItem::ImageItem(QSharedPointer<MatrixClient> client,
                     const QString &url,
                     const QString &filename,
                     QWidget *parent)
  : QWidget(parent)
  , url_{ url }
  , text_{ QFileInfo(filename).fileName() }
  , client_{ client }
{
        setMouseTracking(true);
        setCursor(Qt::PointingHandCursor);
        setAttribute(Qt::WA_Hover, true);

        QList<QString> url_parts = url_.toString().split("mxc://");

        if (url_parts.size() != 2) {
                qDebug() << "Invalid format for image" << url_.toString();
                return;
        }

        QString media_params = url_parts[1];
        url_                 = QString("%1/_matrix/media/r0/download/%2")
                 .arg(client_.data()->getHomeServer().toString(), media_params);

        setImage(QPixmap(filename));
>>>>>>> edff71bc
}

void
ImageItem::imageDownloaded(const QString &event_id, const QPixmap &img)
{
        if (event_id != event_.eventId())
                return;

        setImage(img);
}

void
ImageItem::openUrl()
{
        if (url_.toString().isEmpty())
                return;

        if (!QDesktopServices::openUrl(url_))
                qWarning() << "Could not open url" << url_.toString();
}

void
ImageItem::scaleImage()
{
        if (image_.isNull())
                return;

        auto width_ratio  = (double)max_width_ / (double)image_.width();
        auto height_ratio = (double)max_height_ / (double)image_.height();

        auto min_aspect_ratio = std::min(width_ratio, height_ratio);

        if (min_aspect_ratio > 1) {
                width_  = image_.width();
                height_ = image_.height();
        } else {
                width_  = image_.width() * min_aspect_ratio;
                height_ = image_.height() * min_aspect_ratio;
        }

        setFixedSize(width_, height_);
        scaled_image_ =
          image_.scaled(width_, height_, Qt::IgnoreAspectRatio, Qt::SmoothTransformation);
}

QSize
ImageItem::sizeHint() const
{
        if (image_.isNull())
                return QSize(max_width_, bottom_height_);

        return QSize(width_, height_);
}

void
ImageItem::setImage(const QPixmap &image)
{
        image_ = image;
        scaleImage();
        update();
}

void
ImageItem::mousePressEvent(QMouseEvent *event)
{
        if (event->button() != Qt::LeftButton)
                return;

        if (image_.isNull()) {
                openUrl();
                return;
        }

        auto point = event->pos();

        // Click on the text box.
        if (QRect(0, height_ - bottom_height_, width_, bottom_height_).contains(point)) {
                openUrl();
        } else {
                auto image_dialog = new ImageOverlayDialog(image_, this);
                image_dialog->show();
        }
}

void
ImageItem::resizeEvent(QResizeEvent *event)
{
        Q_UNUSED(event);

        scaleImage();
}

void
ImageItem::paintEvent(QPaintEvent *event)
{
        Q_UNUSED(event);

        QPainter painter(this);
        painter.setRenderHint(QPainter::Antialiasing);

        QFont font("Open Sans");
        font.setPixelSize(12);

        QFontMetrics metrics(font);
        int fontHeight = metrics.height();

        if (image_.isNull()) {
                int height = fontHeight + 10;

                QString elidedText = metrics.elidedText(text_, Qt::ElideRight, max_width_ - 10);

                setFixedSize(metrics.width(elidedText), fontHeight + 10);

                painter.setFont(font);
                painter.setPen(QPen(QColor(66, 133, 244)));
                painter.drawText(QPoint(0, height / 2 + 2), elidedText);

                return;
        }

        painter.fillRect(QRect(0, 0, width_, height_), scaled_image_);

        if (underMouse()) {
                // Bottom text section
                painter.fillRect(QRect(0, height_ - bottom_height_, width_, bottom_height_),
                                 QBrush(QColor(33, 33, 33, 128)));

                QString elidedText = metrics.elidedText(text_, Qt::ElideRight, width_ - 10);

                font.setWeight(500);
                painter.setFont(font);
                painter.setPen(QPen(QColor("white")));
                painter.drawText(QPoint(5, height_ - fontHeight / 2), elidedText);
        }
}<|MERGE_RESOLUTION|>--- conflicted
+++ resolved
@@ -60,8 +60,6 @@
                 SIGNAL(imageDownloaded(const QString &, const QPixmap &)),
                 this,
                 SLOT(imageDownloaded(const QString &, const QPixmap &)));
-<<<<<<< HEAD
-=======
 }
 
 ImageItem::ImageItem(QSharedPointer<MatrixClient> client,
@@ -89,7 +87,6 @@
                  .arg(client_.data()->getHomeServer().toString(), media_params);
 
         setImage(QPixmap(filename));
->>>>>>> edff71bc
 }
 
 void
