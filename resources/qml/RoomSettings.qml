// SPDX-FileCopyrightText: 2021 Nheko Contributors
//
// SPDX-License-Identifier: GPL-3.0-or-later

import "./ui"
import Qt.labs.platform 1.1 as Platform
import QtQuick 2.15
import QtQuick.Controls 2.3
import QtQuick.Layouts 1.2
import QtQuick.Window 2.3
import im.nheko 1.0

ApplicationWindow {
    id: roomSettingsDialog

    property var roomSettings

    x: MainWindow.x + (MainWindow.width / 2) - (width / 2)
    y: MainWindow.y + (MainWindow.height / 2) - (height / 2)
    minimumWidth: 420
    minimumHeight: 650
    palette: Nheko.colors
    color: Nheko.colors.window
    modality: Qt.NonModal
    flags: Qt.Dialog
    title: qsTr("Room Settings")

    Shortcut {
        sequence: StandardKey.Cancel
        onActivated: roomSettingsDialog.close()
    }

    ColumnLayout {
        id: contentLayout1

        anchors.fill: parent
        anchors.margins: 10
        spacing: 10

        Avatar {
            url: roomSettings.roomAvatarUrl.replace("mxc://", "image://MxcImage/")
            displayName: roomSettings.roomName
            height: 130
            width: 130
            Layout.alignment: Qt.AlignHCenter
            onClicked: {
                if (roomSettings.canChangeAvatar)
                    roomSettings.updateAvatar();

            }
        }

        Spinner {
            Layout.alignment: Qt.AlignHCenter
            visible: roomSettings.isLoading
            foreground: Nheko.colors.mid
            running: roomSettings.isLoading
        }

        Text {
            id: errorText

            color: "red"
            visible: opacity > 0
            opacity: 0
            Layout.alignment: Qt.AlignHCenter
        }

        SequentialAnimation {
            id: hideErrorAnimation

            running: false

            PauseAnimation {
                duration: 4000
            }

            NumberAnimation {
                target: errorText
                property: 'opacity'
                to: 0
                duration: 1000
            }

        }

        Connections {
            target: roomSettings
            onDisplayError: {
                errorText.text = errorMessage;
                errorText.opacity = 1;
                hideErrorAnimation.restart();
            }
        }

        ColumnLayout {
            Layout.alignment: Qt.AlignHCenter

            MatrixText {
                text: roomSettings.roomName
                font.pixelSize: fontMetrics.font.pixelSize * 2
                Layout.alignment: Qt.AlignHCenter
            }

            MatrixText {
                text: qsTr("%1 member(s)").arg(roomSettings.memberCount)
                Layout.alignment: Qt.AlignHCenter

                TapHandler {
                    onTapped: TimelineManager.openRoomMembers(roomSettings.roomId)
                }

                CursorShape {
                    cursorShape: Qt.PointingHandCursor
                    anchors.fill: parent
                }

            }

        }

        ImageButton {
            Layout.alignment: Qt.AlignHCenter
            image: ":/icons/icons/ui/edit.png"
            visible: roomSettings.canChangeNameAndTopic
            onClicked: roomSettings.openEditModal()
        }

        ScrollView {
            Layout.fillHeight: true
            Layout.alignment: Qt.AlignHCenter
            Layout.fillWidth: true
            Layout.leftMargin: Nheko.paddingLarge
            Layout.rightMargin: Nheko.paddingLarge

            TextArea {
                text: TimelineManager.escapeEmoji(roomSettings.roomTopic)
                wrapMode: TextEdit.WordWrap
                textFormat: TextEdit.RichText
                readOnly: true
                background: null
                selectByMouse: true
                color: Nheko.colors.text
                horizontalAlignment: TextEdit.AlignHCenter
                onLinkActivated: Nheko.openLink(link)

                CursorShape {
                    anchors.fill: parent
                    cursorShape: parent.hoveredLink ? Qt.PointingHandCursor : Qt.ArrowCursor
                }

            }

        }

        GridLayout {
            columns: 2
            rowSpacing: 10

            MatrixText {
                text: qsTr("SETTINGS")
                font.bold: true
            }

            Item {
                Layout.fillWidth: true
            }

            MatrixText {
                text: qsTr("Notifications")
                Layout.fillWidth: true
            }

            ComboBox {
                model: [qsTr("Muted"), qsTr("Mentions only"), qsTr("All messages")]
                currentIndex: roomSettings.notifications
                onActivated: {
                    roomSettings.changeNotifications(index);
                }
                Layout.fillWidth: true
            }

            MatrixText {
                text: "Room access"
                Layout.fillWidth: true
            }

            ComboBox {
                enabled: roomSettings.canChangeJoinRules
                model: [qsTr("Anyone and guests"), qsTr("Anyone"), qsTr("Invited users")]
                currentIndex: roomSettings.accessJoinRules
                onActivated: {
                    roomSettings.changeAccessRules(index);
                }
                Layout.fillWidth: true
            }

            MatrixText {
                text: qsTr("Encryption")
            }

            ToggleButton {
                id: encryptionToggle

                checked: roomSettings.isEncryptionEnabled
                onClicked: {
                    if (roomSettings.isEncryptionEnabled) {
                        checked = true;
                        return ;
                    }
                    confirmEncryptionDialog.open();
                }
                Layout.alignment: Qt.AlignRight
            }

            Platform.MessageDialog {
                id: confirmEncryptionDialog

                title: qsTr("End-to-End Encryption")
                text: qsTr("Encryption is currently experimental and things might break unexpectedly. <br>
                            Please take note that it can't be disabled afterwards.")
                modality: Qt.Modal
                onAccepted: {
                    if (roomSettings.isEncryptionEnabled)
                        return ;

                    roomSettings.enableEncryption();
                }
                onRejected: {
                    encryptionToggle.checked = false;
                }
                buttons: Dialog.Ok | Dialog.Cancel
            }

<<<<<<< HEAD
=======
            MatrixText {
                visible: roomSettings.isEncryptionEnabled
                text: qsTr("Respond to key requests")
            }

            ToggleButton {
                visible: roomSettings.isEncryptionEnabled
                ToolTip.text: qsTr("Whether or not the client should respond automatically with the session keys
                                upon request. Use with caution, this is a temporary measure to test the
                                E2E implementation until device verification is completed.")
                checked: roomSettings.respondsToKeyRequests
                onClicked: {
                    roomSettings.changeKeyRequestsPreference(checked);
                }
                Layout.alignment: Qt.AlignRight
            }

            MatrixText {
                text: qsTr("Sticker & Emote Settings")
            }

            Button {
                text: qsTr("Change")
                ToolTip.text: qsTr("Change what packs are enabled, remove packs or create new ones")
                onClicked: TimelineManager.openImagePackSettings(roomSettings.roomId)
                Layout.alignment: Qt.AlignRight
            }

>>>>>>> a6167824
            Item {
                // for adding extra space between sections
                Layout.fillWidth: true
            }

            Item {
                // for adding extra space between sections
                Layout.fillWidth: true
            }

            MatrixText {
                text: qsTr("INFO")
                font.bold: true
            }

            Item {
                Layout.fillWidth: true
            }

            MatrixText {
                text: qsTr("Internal ID")
            }

            MatrixText {
                text: roomSettings.roomId
                font.pixelSize: fontMetrics.font.pixelSize * 1.2
                Layout.alignment: Qt.AlignRight
            }

            MatrixText {
                text: qsTr("Room Version")
            }

            MatrixText {
                text: roomSettings.roomVersion
                font.pixelSize: fontMetrics.font.pixelSize * 1.2
                Layout.alignment: Qt.AlignRight
            }

        }

        DialogButtonBox {
            Layout.fillWidth: true
            standardButtons: DialogButtonBox.Ok
            onAccepted: close()
        }

    }

}<|MERGE_RESOLUTION|>--- conflicted
+++ resolved
@@ -232,25 +232,6 @@
                 buttons: Dialog.Ok | Dialog.Cancel
             }
 
-<<<<<<< HEAD
-=======
-            MatrixText {
-                visible: roomSettings.isEncryptionEnabled
-                text: qsTr("Respond to key requests")
-            }
-
-            ToggleButton {
-                visible: roomSettings.isEncryptionEnabled
-                ToolTip.text: qsTr("Whether or not the client should respond automatically with the session keys
-                                upon request. Use with caution, this is a temporary measure to test the
-                                E2E implementation until device verification is completed.")
-                checked: roomSettings.respondsToKeyRequests
-                onClicked: {
-                    roomSettings.changeKeyRequestsPreference(checked);
-                }
-                Layout.alignment: Qt.AlignRight
-            }
-
             MatrixText {
                 text: qsTr("Sticker & Emote Settings")
             }
@@ -262,7 +243,6 @@
                 Layout.alignment: Qt.AlignRight
             }
 
->>>>>>> a6167824
             Item {
                 // for adding extra space between sections
                 Layout.fillWidth: true
