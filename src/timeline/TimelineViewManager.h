--- conflicted
+++ resolved
@@ -109,10 +109,7 @@
         QHash<QString, QSharedPointer<TimelineModel>> models;
         TimelineModel *timeline_ = nullptr;
         bool isInitialSync_      = true;
-<<<<<<< HEAD
         QString replyingEvent_;
-=======
 
         QSharedPointer<UserSettings> settings;
->>>>>>> b0ff1baa
 };