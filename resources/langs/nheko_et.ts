<?xml version="1.0" encoding="utf-8"?>
<!DOCTYPE TS>
<TS version="2.1" language="et">
<context>
    <name>ActiveCallBar</name>
    <message>
        <location filename="../qml/voip/ActiveCallBar.qml" line="+108"/>
        <source>Calling...</source>
        <translation>Helistan…</translation>
    </message>
    <message>
        <location line="+10"/>
        <location line="+10"/>
        <source>Connecting...</source>
        <translation>Ühendan…</translation>
    </message>
    <message>
        <location line="+67"/>
        <source>You are screen sharing</source>
        <translation>Sa jagad ekraani.</translation>
    </message>
    <message>
        <location line="+17"/>
        <source>Hide/Show Picture-in-Picture</source>
        <translation>Peida/näita pilt-pildis vaade</translation>
    </message>
    <message>
        <location line="+13"/>
        <source>Unmute Mic</source>
        <translation>Lülita mikrofon sisse</translation>
    </message>
    <message>
        <location line="+0"/>
        <source>Mute Mic</source>
        <translation>Lülita mikrofon välja</translation>
    </message>
</context>
<context>
    <name>Cache</name>
    <message numerus="yes">
        <location filename="../../src/Cache.cpp" line="+2512"/>
        <source>%1 and %n other(s)</source>
        <translation>
            <numerusform>%1 ja veel %n teine kasutaja</numerusform>
            <numerusform>%1 ja veel %n teist kasutajat</numerusform>
        </translation>
    </message>
    <message>
        <location line="+2"/>
        <location line="+175"/>
        <source>Empty Room</source>
        <translation>Tühi jututuba</translation>
    </message>
</context>
<context>
    <name>CallInvite</name>
    <message>
        <location filename="../qml/voip/CallInvite.qml" line="+77"/>
        <source>Video Call</source>
        <translation>Videokõne</translation>
    </message>
    <message>
        <location line="+0"/>
        <source>Voice Call</source>
        <translation>Häälkõne</translation>
    </message>
    <message>
        <location line="+62"/>
        <source>No microphone found.</source>
        <translation>Ei suuda tuvastada mikrofoni.</translation>
    </message>
</context>
<context>
    <name>CallInviteBar</name>
    <message>
        <location filename="../qml/voip/CallInviteBar.qml" line="+66"/>
        <source>Video Call</source>
        <translation>Videokõne</translation>
    </message>
    <message>
        <location line="+0"/>
        <source>Voice Call</source>
        <translation>Häälkõne</translation>
    </message>
    <message>
        <location line="+16"/>
        <source>Devices</source>
        <translation>Seadmed</translation>
    </message>
    <message>
        <location line="+11"/>
        <source>Accept</source>
        <translation>Võta vastu</translation>
    </message>
    <message>
        <location line="+13"/>
        <source>Unknown microphone: %1</source>
        <translation>Tundmatu mikrofon: %1</translation>
    </message>
    <message>
        <location line="+9"/>
        <source>Unknown camera: %1</source>
        <translation>Tundmatu kaamera: %1</translation>
    </message>
    <message>
        <location line="+14"/>
        <source>Decline</source>
        <translation>Keeldu</translation>
    </message>
    <message>
        <location line="-31"/>
        <source>No microphone found.</source>
        <translation>Ei suuda tuvastada mikrofoni.</translation>
    </message>
</context>
<context>
    <name>CallManager</name>
    <message>
        <location filename="../../src/voip/CallManager.cpp" line="+519"/>
        <source>Entire screen</source>
        <translation>Terve ekraan</translation>
    </message>
</context>
<context>
    <name>ChatPage</name>
    <message>
        <location filename="../../src/ChatPage.cpp" line="+120"/>
        <source>Failed to invite user: %1</source>
        <translation>Kutse saatmine kasutajale ei õnnestunud: %1</translation>
    </message>
    <message>
        <location line="+4"/>
        <location line="+655"/>
        <source>Invited user: %1</source>
        <translation>Kutsutud kasutaja: %1</translation>
    </message>
    <message>
        <location line="-460"/>
        <source>Migrating the cache to the current version failed. This can have different reasons. Please open an issue and try to use an older version in the mean time. Alternatively you can try deleting the cache manually.</source>
        <translation>Puhverdatud andmete muutmine sobivaks rakenduse praeguse versiooniga ei õnnestunud. Sellel võib olla erinevaid põhjuseid. Palun saada meile veateade ja seni kasuta vanemat rakenduse versiooni. Aga kui sa soovid proovida, siis kustuta puhverdatud andmed käsitsi.</translation>
    </message>
    <message>
        <location line="+13"/>
        <source>The cache on your disk is newer than this version of Nheko supports. Please update Nheko or clear your cache.</source>
        <translation>Sinu andmekandjale salvestatud puhvri versioon on uuem, kui käesolev Nheko versioon kasutada oskab. Palun tee Nheko uuendus või kustuta puhverdatud andmed.</translation>
    </message>
    <message>
        <location line="+41"/>
        <source>Failed to open database, logging out!</source>
        <translation>Andmebaasi avamine ei õnnestunud. Login välja!</translation>
    </message>
    <message>
        <location line="+304"/>
        <source>Confirm join</source>
        <translation>Kinnita liitumine</translation>
    </message>
    <message>
        <location line="+1"/>
        <source>Do you really want to join %1?</source>
        <translation>Kas sa kindlasti soovid liituda %1 jututoaga?</translation>
    </message>
    <message>
        <location line="+41"/>
        <source>Room %1 created.</source>
        <translation>%1 jututuba on loodud.</translation>
    </message>
    <message>
        <location line="+44"/>
        <location line="+446"/>
        <source>Confirm invite</source>
        <translation>Kinnita kutse</translation>
    </message>
    <message>
        <location line="-445"/>
        <source>Do you really want to invite %1 (%2)?</source>
        <translation>Kas sa tõesti soovid saata kutset kasutajale %1 (%2)?</translation>
    </message>
    <message>
        <location line="+12"/>
        <source>Failed to invite %1 to %2: %3</source>
        <translation>Kasutaja %1 kutsumine %2 jututuppa ei õnnestunud: %3</translation>
    </message>
    <message>
        <location line="+34"/>
        <source>Kicked user: %1</source>
        <translation>Väljamüksatud kasutaja: %1</translation>
    </message>
    <message>
        <location line="+28"/>
        <source>Failed to ban %1 in %2: %3</source>
        <translation>Kasutajale %1 suhtluskeelu seadmine %2 jututoas ei õnnestunud: %3</translation>
    </message>
    <message>
        <location line="+3"/>
        <source>Banned user: %1</source>
        <translation>Suhtluskeeld kasutajale: %1</translation>
    </message>
    <message>
        <location line="+10"/>
        <source>Confirm unban</source>
        <translation>Kinnita suhtluskeelu eemaldamine</translation>
    </message>
    <message>
        <location line="+1"/>
        <source>Do you really want to unban %1 (%2)?</source>
        <translation>Kas sa tõesti soovid kasutajalt %1 (%2) eemaldada suhtluskeelu?</translation>
    </message>
    <message>
        <location line="+10"/>
        <source>Failed to unban %1 in %2: %3</source>
        <translation>Kasutajalt %1 suhtluskeelu eemaldamine %2 jututoas ei õnnestunud: %3</translation>
    </message>
    <message>
        <location line="+3"/>
        <source>Unbanned user: %1</source>
        <translation>Suhtluskeeld eemaldatud: %1</translation>
    </message>
    <message>
        <location line="+345"/>
        <source>Do you really want to start a private chat with %1?</source>
        <translation>Kas sa kindlasti soovid alustada otsevestlust kasutajaga %1?</translation>
    </message>
    <message>
        <location line="-892"/>
        <source>Cache migration failed!</source>
        <translation>Puhvri versiooniuuendus ebaõnnestus!</translation>
    </message>
    <message>
        <location line="+13"/>
        <source>Incompatible cache version</source>
        <translation>Mitteühilduv puhvri versioon</translation>
    </message>
    <message>
        <location line="+61"/>
        <source>Failed to restore OLM account. Please login again.</source>
        <translation>OLM konto taastamine ei õnnestunud. Palun logi uuesti sisse.</translation>
    </message>
    <message>
        <location line="+4"/>
        <location line="+4"/>
        <location line="+4"/>
        <source>Failed to restore save data. Please login again.</source>
        <translation>Salvestatud andmete taastamine ei õnnestunud. Palun logi uuesti sisse.</translation>
    </message>
    <message>
        <location line="+93"/>
        <source>Failed to setup encryption keys. Server response: %1 %2. Please try again later.</source>
        <translation>Krüptovõtmete kasutusele võtmine ei õnnestunud. Koduserveri vastus päringule: %1 %2. Palun proovi hiljem uuesti.</translation>
    </message>
    <message>
        <location line="+34"/>
        <location line="+111"/>
        <source>Please try to login again: %1</source>
        <translation>Palun proovi uuesti sisse logida: %1</translation>
    </message>
    <message>
        <location line="+43"/>
        <source>Failed to join room: %1</source>
        <translation>Jututoaga liitumine ei õnnestunud: %1</translation>
    </message>
    <message>
        <location line="+4"/>
        <source>You joined the room</source>
        <translation>Sa liitusid selle jututoaga</translation>
    </message>
    <message>
        <location line="+6"/>
        <source>Failed to remove invite: %1</source>
        <translation>Kutse tagasivõtmine ei õnnestunud: %1</translation>
    </message>
    <message>
        <location line="+19"/>
        <source>Room creation failed: %1</source>
        <translation>Jututoa loomine ei õnnestunud: %1</translation>
    </message>
    <message>
        <location line="+18"/>
        <source>Failed to leave room: %1</source>
        <translation>Jututoast lahkumine ei õnnestunud: %1</translation>
    </message>
    <message>
        <location line="+59"/>
        <source>Reason for the kick</source>
        <translation type="unfinished"></translation>
    </message>
    <message>
        <location line="+1"/>
        <source>Enter reason for kicking %1 (%2) or hit enter for no reason:</source>
        <translation type="unfinished"></translation>
    </message>
    <message>
        <location line="+15"/>
        <source>Failed to kick %1 from %2: %3</source>
        <translation>Kasutaja %1 väljamüksamine %2 jututoast ei õnnestunud: %3</translation>
    </message>
    <message>
        <location line="+15"/>
        <source>Reason for the ban</source>
        <translation type="unfinished"></translation>
    </message>
    <message>
        <location line="+1"/>
        <source>Enter reason for banning %1 (%2) or hit enter for no reason:</source>
        <translation type="unfinished"></translation>
    </message>
    <message>
        <location filename="../qml/ChatPage.qml" line="+37"/>
        <source>No network connection</source>
        <translation>Võrguühendus puudub</translation>
    </message>
</context>
<context>
    <name>CommunitiesList</name>
    <message>
        <location filename="../qml/CommunitiesList.qml" line="+46"/>
        <source>Hide rooms with this tag or from this space by default.</source>
        <translation>Vaikimisi peida selle sildiga jututoad.</translation>
    </message>
    <message>
        <location line="+83"/>
        <source>Expand</source>
        <translation>Laienda</translation>
    </message>
    <message>
        <location line="+0"/>
        <source>Collapse</source>
        <translation>Ahenda</translation>
    </message>
</context>
<context>
    <name>CommunitiesModel</name>
    <message>
        <location filename="../../src/timeline/CommunitiesModel.cpp" line="+58"/>
        <source>All rooms</source>
        <translation>Kõik jututoad</translation>
    </message>
    <message>
        <location line="+2"/>
        <source>Shows all rooms without filtering.</source>
        <translation>Näita kõiki jututubasid nii, et filter pole kasutusel.</translation>
    </message>
    <message>
        <location line="+19"/>
        <source>Direct Chats</source>
        <translation>Otsevestlused</translation>
    </message>
    <message>
        <location line="+2"/>
        <source>Show direct chats.</source>
        <translation>Näita otsevestluseid.</translation>
    </message>
    <message>
        <location line="+48"/>
        <source>Favourites</source>
        <translation>Lemmikud</translation>
    </message>
    <message>
        <location line="+2"/>
        <source>Rooms you have favourited.</source>
        <translation>Jututoad, mis sa oled märkinud lemmikuteks.</translation>
    </message>
    <message>
        <location line="+7"/>
        <source>Low Priority</source>
        <translation>Vähetähtis</translation>
    </message>
    <message>
        <location line="+2"/>
        <source>Rooms with low priority.</source>
        <translation>Väheolulised jututoad.</translation>
    </message>
    <message>
        <location line="+7"/>
        <source>Server Notices</source>
        <translation>Serveriteated</translation>
    </message>
    <message>
        <location line="+2"/>
        <source>Messages from your server or administrator.</source>
        <translation>Sõnumid sinu serverilt või selle haldajalt.</translation>
    </message>
</context>
<context>
    <name>CrossSigningSecrets</name>
    <message>
        <location filename="../../src/ChatPage.cpp" line="+260"/>
        <source>Decrypt secrets</source>
        <translation>Dekrüpti andmed</translation>
    </message>
    <message>
        <location line="+2"/>
        <source>Enter your recovery key or passphrase to decrypt your secrets:</source>
        <translation>Andmete dekrüptimiseks sisesta oma taastevõti või salafraas:</translation>
    </message>
    <message>
        <location line="+2"/>
        <source>Enter your recovery key or passphrase called %1 to decrypt your secrets:</source>
        <translation>Andmete dekrüptimiseks sisesta oma taastevõti või salafraas nimega %1:</translation>
    </message>
    <message>
        <location line="+28"/>
        <source>Decryption failed</source>
        <translation>Dekrüptimine ei õnnestunud</translation>
    </message>
    <message>
        <location line="+1"/>
        <source>Failed to decrypt secrets with the provided recovery key or passphrase</source>
        <translation>Sisestatud taastevõme või salafraasi abil ei õnnestunud andmeid dekrüptida</translation>
    </message>
</context>
<context>
    <name>DigitVerification</name>
    <message>
        <location filename="../qml/device-verification/DigitVerification.qml" line="+12"/>
        <source>Verification Code</source>
        <translation>Verifitseerimise kood</translation>
    </message>
    <message>
        <location line="+13"/>
        <source>Please verify the following digits. You should see the same numbers on both sides. If they differ, please press &apos;They do not match!&apos; to abort verification!</source>
        <translation>Palun võrdle järgmiseid numbreid. Sa peaks nägema samu numbreid mõlema osapoole seadmes. Kui nad omavahel ei klapi, siis palun vajuta verifitseerimise katkestamiseks „Nad ei klapi“ nuppu!</translation>
    </message>
    <message>
        <location line="+33"/>
        <source>They do not match!</source>
        <translation>Nad ei klapi!</translation>
    </message>
    <message>
        <location line="+13"/>
        <source>They match!</source>
        <translation>Mõlemad on samad!</translation>
    </message>
</context>
<context>
    <name>EditModal</name>
    <message>
        <location filename="../../src/ui/RoomSettings.cpp" line="+46"/>
        <source>Apply</source>
        <translation>Rakenda</translation>
    </message>
    <message>
        <location line="+1"/>
        <source>Cancel</source>
        <translation>Tühista</translation>
    </message>
    <message>
        <location line="+10"/>
        <source>Name</source>
        <translation>Nimi</translation>
    </message>
    <message>
        <location line="+2"/>
        <source>Topic</source>
        <translation>Teema</translation>
    </message>
</context>
<context>
    <name>EmojiPicker</name>
    <message>
        <location filename="../qml/emoji/EmojiPicker.qml" line="+70"/>
        <source>Search</source>
        <translation>Otsi</translation>
    </message>
    <message>
        <location line="+193"/>
        <source>People</source>
        <translation>Inimesed</translation>
    </message>
    <message>
        <location line="+2"/>
        <source>Nature</source>
        <translation>Loodus</translation>
    </message>
    <message>
        <location line="+2"/>
        <source>Food</source>
        <translation>Toit</translation>
    </message>
    <message>
        <location line="+2"/>
        <source>Activity</source>
        <translation>Tegevused</translation>
    </message>
    <message>
        <location line="+2"/>
        <source>Travel</source>
        <translation>Reisimine</translation>
    </message>
    <message>
        <location line="+2"/>
        <source>Objects</source>
        <translation>Esemed</translation>
    </message>
    <message>
        <location line="+2"/>
        <source>Symbols</source>
        <translation>Sümbolid</translation>
    </message>
    <message>
        <location line="+2"/>
        <source>Flags</source>
        <translation>Lipud</translation>
    </message>
</context>
<context>
    <name>EmojiVerification</name>
    <message>
        <location filename="../qml/device-verification/EmojiVerification.qml" line="+12"/>
        <source>Verification Code</source>
        <translation>Verifitseerimise kood</translation>
    </message>
    <message>
        <location line="+13"/>
        <source>Please verify the following emoji. You should see the same emoji on both sides. If they differ, please press &apos;They do not match!&apos; to abort verification!</source>
        <translation>Palun võrdle järgmiseid emojisid. Sa peaks nägema samu emojisid mõlema osapoole seadmes. Kui nad on erinevad, siis palun vajuta verifitseerimise katkestamiseks „Nad ei klapi“ nuppu!</translation>
    </message>
    <message>
        <location line="+378"/>
        <source>They do not match!</source>
        <translation>Nad ei klapi!</translation>
    </message>
    <message>
        <location line="+13"/>
        <source>They match!</source>
        <translation>Mõlemal pool on ühesugused emojid!</translation>
    </message>
</context>
<context>
    <name>Encrypted</name>
    <message>
        <location filename="../qml/delegates/Encrypted.qml" line="+47"/>
        <source>There is no key to unlock this message. We requested the key automatically, but you can try requesting it again if you are impatient.</source>
        <translation>Selle sõnumi dekrüptimiseks pole veel vajalikke võtmeid. Me oleme neid serverist automaatselt laadimas, kuid kui sul on väga kiire, siis võid seda uuesti teha.</translation>
    </message>
    <message>
        <location line="+2"/>
        <source>This message couldn&apos;t be decrypted, because we only have a key for newer messages. You can try requesting access to this message.</source>
        <translation>Meil on krüptovõtmed vaid uuemate sõnumite jaoks ja seda sõnumit ei saa dekrüptida. Sa võid proovida vajalikke võtmeid eraldi laadida.</translation>
    </message>
    <message>
        <location line="+2"/>
        <source>There was an internal error reading the decryption key from the database.</source>
        <translation>Krüptovõtmete andmekogust lugemisel tekkis rakenduses viga.</translation>
    </message>
    <message>
        <location line="+2"/>
        <source>There was an error decrypting this message.</source>
        <translation>Sõnumi dekrüptimisel tekkis viga.</translation>
    </message>
    <message>
        <location line="+2"/>
        <source>The message couldn&apos;t be parsed.</source>
        <translation>Sõnumi töötlemisel tekkis viga.</translation>
    </message>
    <message>
        <location line="+2"/>
        <source>The encryption key was reused! Someone is possibly trying to insert false messages into this chat!</source>
        <translation>Krüptovõtit on kasutatud korduvalt! Keegi võib proovida siia vestlusesse valesõnumite lisamist!</translation>
    </message>
    <message>
        <location line="+2"/>
        <source>Unknown decryption error</source>
        <translation>Teadmata viga dekrüptimisel</translation>
    </message>
    <message>
        <location line="+10"/>
        <source>Request key</source>
        <translation>Laadi krüptovõti</translation>
    </message>
</context>
<context>
    <name>EncryptionIndicator</name>
    <message>
        <location filename="../qml/EncryptionIndicator.qml" line="+54"/>
        <source>This message is not encrypted!</source>
        <translation>See sõnum on krüptimata!</translation>
    </message>
    <message>
        <location line="+4"/>
        <source>Encrypted by a verified device</source>
        <translation>Krüptitud verifitseeritud seadmes</translation>
    </message>
    <message>
        <location line="+2"/>
        <source>Encrypted by an unverified device, but you have trusted that user so far.</source>
        <translation>Krüptitud verifitseerimata seadmes, aga sa oled selle kasutajat seni usaldanud.</translation>
    </message>
    <message>
        <location line="+2"/>
        <source>Encrypted by an unverified device or the key is from an untrusted source like the key backup.</source>
        <translation>Krüptitud verifitseerimata seadme poolt või krüptovõtmed on pärit allikast, mida sa pole üheselt usaldanud (näiteks varundatud võtmed).</translation>
    </message>
</context>
<context>
    <name>Failed</name>
    <message>
        <location filename="../qml/device-verification/Failed.qml" line="+12"/>
        <source>Verification failed</source>
        <translation>Verifitseerimine ei õnnestunud</translation>
    </message>
    <message>
        <location line="+18"/>
        <source>Other client does not support our verification protocol.</source>
        <translation>Teise osapoole rakendus ei toeta siinkasutatavat verifitseerimisprotokolli.</translation>
    </message>
    <message>
        <location line="+4"/>
        <source>Key mismatch detected!</source>
        <translation>Tuvastasin, et krüptovõtmed ei klapi omavahel!</translation>
    </message>
    <message>
        <location line="+2"/>
        <source>Device verification timed out.</source>
        <translation>Seadme verifitseerimine aegus.</translation>
    </message>
    <message>
        <location line="+2"/>
        <source>Other party canceled the verification.</source>
        <translation>Teine osapool katkestas verifitseerimise.</translation>
    </message>
    <message>
        <location line="+2"/>
        <source>Verification messages received out of order!</source>
        <translation>Saabunud verifitseerimissõnumid on vales järjekorras!</translation>
    </message>
    <message>
        <location line="+2"/>
        <source>Unknown verification error.</source>
        <translation>Teadmata viga verifitseerimisel.</translation>
    </message>
    <message>
        <location line="+16"/>
        <source>Close</source>
        <translation>Sulge</translation>
    </message>
</context>
<context>
    <name>ForwardCompleter</name>
    <message>
        <location filename="../qml/ForwardCompleter.qml" line="+40"/>
        <source>Forward Message</source>
        <translation>Suuna sõnum edasi</translation>
    </message>
</context>
<context>
    <name>HiddenEvents</name>
    <message>
        <location filename="../../src/ui/HiddenEvents.cpp" line="+79"/>
        <location line="+10"/>
        <source>Failed to set hidden events: %1</source>
        <translation>Peidetud sündmuste loomine ei õnnestunud: %1</translation>
    </message>
</context>
<context>
    <name>HiddenEventsDialog</name>
    <message>
        <location filename="../qml/dialogs/HiddenEventsDialog.qml" line="+31"/>
        <source>Hidden events for %1</source>
        <translation>%1 peidetud sündmused</translation>
    </message>
    <message>
        <location line="+3"/>
        <source>Hidden events</source>
        <translation>Peidetud sündmused</translation>
    </message>
    <message>
        <location line="+18"/>
<<<<<<< HEAD
        <source>These events will be be &lt;b&gt;shown&lt;/b&gt; in %1:</source>
        <translation>Neid sündmusi &lt;b&gt;kuvatakse&lt;/b&gt; %1 jututoas:</translation>
    </message>
    <message>
        <location line="+3"/>
        <source>These events will be be &lt;b&gt;shown&lt;/b&gt; in all rooms:</source>
        <translation>Neid sündmusi &lt;b&gt;kuvatakse&lt;/b&gt; igas jututoas:</translation>
=======
        <source>These events will be &lt;b&gt;shown&lt;/b&gt; in %1:</source>
        <translation type="unfinished"></translation>
    </message>
    <message>
        <location line="+3"/>
        <source>These events will be &lt;b&gt;shown&lt;/b&gt; in all rooms:</source>
        <translation type="unfinished"></translation>
>>>>>>> ac1d6782
    </message>
    <message>
        <location line="+15"/>
        <source>User events</source>
        <translation>Kasutaja sündmused</translation>
    </message>
    <message>
        <location line="+1"/>
        <source>Joins, leaves, avatar and name changes, bans, …</source>
        <translation>Liitumised, lahkumised, keelamised ning tunnuspildi ja nime muutused…</translation>
    </message>
    <message>
        <location line="+16"/>
        <source>Power level changes</source>
        <translation>Õiguste muutused</translation>
    </message>
    <message>
        <location line="+1"/>
        <source>Sent when a moderator is added/removed or the permissions of a room are changed.</source>
        <translation>Saadetakse siis, kui lisatakse või eemaldatakse moderaator või kui kasutajate õigused jututoas muutuvad.</translation>
    </message>
    <message>
        <location line="+16"/>
        <source>Stickers</source>
        <translation>Kleepsud</translation>
    </message>
</context>
<context>
    <name>ImagePackEditorDialog</name>
    <message>
        <location filename="../qml/dialogs/ImagePackEditorDialog.qml" line="+23"/>
        <source>Editing image pack</source>
        <translation>Muudan pildipakki</translation>
    </message>
    <message>
        <location line="+63"/>
        <source>Add images</source>
        <translation>Lisa pilte</translation>
    </message>
    <message>
        <location line="+7"/>
        <source>Images (*.png *.webp *.gif *.jpg *.jpeg)</source>
        <translation>Pildid (*.png *.webp *.gif *.jpg *.jpeg)</translation>
    </message>
    <message>
        <location line="+1"/>
        <source>Select images for pack</source>
        <translation>Vali pildid pildipaki jaoks</translation>
    </message>
    <message>
        <location line="+1"/>
        <source>Add to pack</source>
        <translation>Lisa pildipakki</translation>
    </message>
    <message>
        <location line="+61"/>
        <source>Change the overview image for this pack</source>
        <translation>Muuda selle pildipaki reklaampilti</translation>
    </message>
    <message>
        <location line="+13"/>
        <source>Overview Image (*.png *.webp *.jpg *.jpeg)</source>
        <translation>Reklaampilt (*.png *.webp *.jpg *.jpeg)</translation>
    </message>
    <message>
        <location line="+1"/>
        <source>Select overview image for pack</source>
        <translation>Vali pildipaki reklaampilt</translation>
    </message>
    <message>
        <location line="+12"/>
        <source>State key</source>
        <translation>Olekuvõti</translation>
    </message>
    <message>
        <location line="+8"/>
        <source>Packname</source>
        <translation>Pildikogu nimi</translation>
    </message>
    <message>
        <location line="+8"/>
        <source>Attribution</source>
        <translation>Viide allikale</translation>
    </message>
    <message>
        <location line="+9"/>
        <location line="+70"/>
        <source>Use as Emoji</source>
        <translation>Kasuta emojina</translation>
    </message>
    <message>
        <location line="-57"/>
        <location line="+70"/>
        <source>Use as Sticker</source>
        <translation>Kasuta kleepsuna</translation>
    </message>
    <message>
        <location line="-32"/>
        <source>Shortcode</source>
        <translation>Lühend</translation>
    </message>
    <message>
        <location line="+10"/>
        <source>Body</source>
        <translation>Sisu</translation>
    </message>
    <message>
        <location line="+35"/>
        <source>Remove from pack</source>
        <translation>Eemalda pakist</translation>
    </message>
    <message>
        <location line="+4"/>
        <source>Remove</source>
        <translation>Eemalda</translation>
    </message>
    <message>
        <location line="+26"/>
        <source>Cancel</source>
        <translation>Loobu</translation>
    </message>
    <message>
        <location line="+6"/>
        <source>Save</source>
        <translation>Salvesta</translation>
    </message>
</context>
<context>
    <name>ImagePackSettingsDialog</name>
    <message>
        <location filename="../qml/dialogs/ImagePackSettingsDialog.qml" line="+24"/>
        <source>Image pack settings</source>
        <translation>Pildikogu seadistused</translation>
    </message>
    <message>
        <location line="+54"/>
        <source>Create account pack</source>
        <translation>Losa kasutajakontokohane pildipakk</translation>
    </message>
    <message>
        <location line="+14"/>
        <source>New room pack</source>
        <translation>Uus jututoa pildipakk</translation>
    </message>
    <message>
        <location line="+21"/>
        <source>Private pack</source>
        <translation>Isiklik pildipakk</translation>
    </message>
    <message>
        <location line="+2"/>
        <source>Pack from this room</source>
        <translation>Pildipakk sellest jututoast</translation>
    </message>
    <message>
        <location line="+2"/>
        <source>Globally enabled pack</source>
        <translation>Üldkasutatav pildipakk</translation>
    </message>
    <message>
        <location line="+66"/>
        <source>Enable globally</source>
        <translation>Luba kasutada üldiselt</translation>
    </message>
    <message>
        <location line="+4"/>
        <source>Enables this pack to be used in all rooms</source>
        <translation>Sellega võimaldad pildipaki kasutamist kõikides jututubades</translation>
    </message>
    <message>
        <location line="+10"/>
        <source>Edit</source>
        <translation>Muuda</translation>
    </message>
    <message>
        <location line="+65"/>
        <source>Close</source>
        <translation>Sulge</translation>
    </message>
</context>
<context>
    <name>InputBar</name>
    <message>
        <location filename="../../src/timeline/InputBar.cpp" line="+270"/>
        <source>Select a file</source>
        <translation>Vali fail</translation>
    </message>
    <message>
        <location line="+0"/>
        <source>All Files (*)</source>
        <translation>Kõik failid (*)</translation>
    </message>
    <message>
        <location line="+483"/>
        <source>Failed to upload media. Please try again.</source>
        <translation>Meediafailide üleslaadimine ei õnnestunud. Palun proovi uuesti.</translation>
    </message>
</context>
<context>
    <name>InviteDialog</name>
    <message>
        <location filename="../qml/dialogs/InviteDialog.qml" line="+34"/>
        <source>Invite users to %1</source>
        <translation>Kutsu kasutajaid %1 jututuppa</translation>
    </message>
    <message>
        <location line="+23"/>
        <source>User ID to invite</source>
        <translation>Kasutajatunnus, kellele soovid kutset saata</translation>
    </message>
    <message>
        <location line="+14"/>
        <source>@joe:matrix.org</source>
        <comment>Example user id. The name &apos;joe&apos; can be localized however you want.</comment>
        <translation>@kadri:matrix.org</translation>
    </message>
    <message>
        <location line="+17"/>
        <source>Add</source>
        <translation>Lisa</translation>
    </message>
    <message>
        <location line="+84"/>
        <source>Invite</source>
        <translation>Saada kutse</translation>
    </message>
    <message>
        <location line="+7"/>
        <source>Cancel</source>
        <translation>Loobu</translation>
    </message>
</context>
<context>
    <name>JoinRoomDialog</name>
    <message>
        <location filename="../qml/dialogs/JoinRoomDialog.qml" line="+15"/>
        <source>Join room</source>
        <translation>Liitu jututoaga</translation>
    </message>
    <message>
        <location line="+21"/>
        <source>Room ID or alias</source>
        <translation>Jututoa tunnus või alias</translation>
    </message>
</context>
<context>
    <name>LeaveRoomDialog</name>
    <message>
        <location filename="../qml/dialogs/LeaveRoomDialog.qml" line="+16"/>
        <source>Leave room</source>
        <translation>Lahku jututoast</translation>
    </message>
    <message>
        <location line="+1"/>
        <source>Are you sure you want to leave?</source>
        <translation>Kas sa oled kindel, et soovid lahkuda?</translation>
    </message>
</context>
<context>
    <name>LoginPage</name>
    <message>
        <location filename="../qml/pages/LoginPage.qml" line="+59"/>
        <source>Matrix ID</source>
        <translation>Matrix&apos;i kasutajatunnus</translation>
    </message>
    <message>
        <location line="+1"/>
        <source>e.g @joe:matrix.org</source>
        <translation>näiteks @kadri:matrix.org</translation>
    </message>
    <message>
        <location line="+3"/>
        <source>Your login name. A mxid should start with @ followed by the user id. After the user id you need to include your server name after a :.
You can also put your homeserver address there, if your server doesn&apos;t support .well-known lookup.
Example: @user:server.my
If Nheko fails to discover your homeserver, it will show you a field to enter the server manually.</source>
        <translation>Sinu kasutajanimi sisselogimiseks. Matrix&apos;i kasutajatunnus algab @ märgiga ning sellele järgneb kasutajanimi. Seejärel peale koolonit
on sinu koduserveri nimi. Kui sinu koduserver ei toeta .well-known nimelahendust, siis sa võid lisada ka koduserveri aadressi.
Näiteks @kadri:server.minu
Kui Nheko ei suuda tuvastada sinu koduserverit, siis ta kuvab sulle andmevälja selle sisestamiseks.</translation>
    </message>
    <message>
        <location line="+25"/>
        <source>Password</source>
        <translation>Salasõna</translation>
    </message>
    <message>
        <location line="+2"/>
        <source>Your password.</source>
        <translation>Sinu salasõna.</translation>
    </message>
    <message>
        <location line="+8"/>
        <source>Device name</source>
        <translation>Seadme nimi</translation>
    </message>
    <message>
        <location line="+2"/>
        <source>A name for this device, which will be shown to others, when verifying your devices. If none is provided a default is used.</source>
        <translation>Selle seadme nimi, mida näidetakse verifitseerimise ajal teisele kasutajatele. Kui sa ise nime ei pane, siis kasutame automaatselt pandud nime.</translation>
    </message>
    <message>
        <location line="+10"/>
        <source>Homeserver address</source>
        <translation>Koduserveri aadress</translation>
    </message>
    <message>
        <location line="+1"/>
        <source>server.my:8787</source>
        <translation>server.minu:8787</translation>
    </message>
    <message>
        <location line="+3"/>
        <source>The address that can be used to contact you homeservers client API.
Example: https://server.my:8787</source>
        <translation>Aadress, mida sinu koduserveri kliendipoole API kasutab.
Näiteks: https://server.minu:8787</translation>
    </message>
    <message>
        <location line="+30"/>
        <source>LOGIN</source>
        <translation>LOGI SISSE</translation>
    </message>
    <message>
        <location line="+42"/>
        <source>Back</source>
        <translation>Tagasi</translation>
    </message>
    <message>
        <location filename="../../src/LoginPage.cpp" line="+83"/>
        <location line="+6"/>
        <location line="+58"/>
        <location line="+107"/>
        <source>You have entered an invalid Matrix ID  e.g @joe:matrix.org</source>
        <translation>Sisestatud Matrix&apos;i kasutajatunnus on vigane - peaks olema @kasutaja:server.tld</translation>
    </message>
    <message>
        <location line="-137"/>
        <source>Autodiscovery failed. Received malformed response.</source>
        <translation>Koduserveri automaatne tuvastamine ei õnnestunud: päringuvastus oli vigane.</translation>
    </message>
    <message>
        <location line="+5"/>
        <source>Autodiscovery failed. Unknown error when requesting .well-known.</source>
        <translation>Koduserveri automaatne tuvastamine ei õnnestunud: tundmatu viga .well-known päringu tegemisel.</translation>
    </message>
    <message>
        <location line="+33"/>
        <source>The required endpoints were not found. Possibly not a Matrix server.</source>
        <translation>Protokolli järgi nõutavaid lõpppunkte ei leidunud. Ilmselt pole tegemist Matrix&apos;i serveriga.</translation>
    </message>
    <message>
        <location line="+6"/>
        <source>Received malformed response. Make sure the homeserver domain is valid.</source>
        <translation>Päringule sain tagasi vigase vastuse. Palun kontrolli, et koduserveri domeen oleks õige.</translation>
    </message>
    <message>
        <location line="+6"/>
        <source>An unknown error occured. Make sure the homeserver domain is valid.</source>
        <translation>Tekkis teadmata viga. Palun kontrolli, et koduserveri domeen on õige.</translation>
    </message>
    <message>
        <location line="+19"/>
        <source>Sign in with Apple</source>
        <translation type="unfinished"></translation>
    </message>
    <message>
        <location line="+2"/>
        <source>Continue with Facebook</source>
        <translation type="unfinished"></translation>
    </message>
    <message>
        <location line="+2"/>
        <source>Sign in with Google</source>
        <translation type="unfinished"></translation>
    </message>
    <message>
        <location line="+2"/>
        <source>Sign in with Twitter</source>
        <translation type="unfinished"></translation>
    </message>
    <message>
        <location line="+2"/>
        <source>Login using %1</source>
        <translation type="unfinished"></translation>
    </message>
    <message>
        <location line="+9"/>
        <source>SSO LOGIN</source>
        <translation>ÜHEKORDNE SISSELOGIMINE</translation>
    </message>
    <message>
        <location line="+58"/>
        <source>Empty password</source>
        <translation>Tühi salasõna</translation>
    </message>
    <message>
        <location line="+52"/>
        <source>SSO login failed</source>
        <translation>Ühekordne sisselogimine ei õnnestunud</translation>
    </message>
</context>
<context>
    <name>LogoutDialog</name>
    <message>
        <location filename="../qml/dialogs/LogoutDialog.qml" line="+14"/>
        <source>Log out</source>
        <translation>Logi välja</translation>
    </message>
    <message>
        <location line="+1"/>
        <source>A call is in progress. Log out?</source>
        <translation>Kõne on pooleli. Kas tõesti logime välja?</translation>
    </message>
    <message>
        <location line="+0"/>
        <source>Are you sure you want to log out?</source>
        <translation>Kas sa oled kindel, et soovid välja logida?</translation>
    </message>
</context>
<context>
    <name>MessageDelegate</name>
    <message>
        <location filename="../qml/delegates/MessageDelegate.qml" line="+198"/>
        <source>%1 removed a message</source>
        <translation>%1 eemaldas sõnumi</translation>
    </message>
    <message>
        <location line="+10"/>
        <source>%1 enabled encryption</source>
        <translation>%1 võttis kasutusele krüptimise</translation>
    </message>
    <message>
        <location line="+24"/>
        <source>%2 changed the room name to: %1</source>
        <translation>%2 muutis jututoa uueks nimeks: %1</translation>
    </message>
    <message>
        <location line="+0"/>
        <source>%1 removed the room name</source>
        <translation>%1 eemaldas jututoa nime</translation>
    </message>
    <message>
        <location line="+13"/>
        <source>%2 changed the topic to: %1</source>
        <translation>%2 muutis jututoa uueks teemaks: %1</translation>
    </message>
    <message>
        <location line="+0"/>
        <source>%1 removed the topic</source>
        <translation>%1 eemaldas jututoa teema</translation>
    </message>
    <message>
        <location line="+13"/>
        <source>%1 changed the room avatar</source>
        <translation>%1 muutis jututoa tunnuspilti</translation>
    </message>
    <message>
        <location line="+13"/>
        <source>%1 changed the pinned messages.</source>
        <translation>%1 muutis klammerdatud sõnumeid.</translation>
    </message>
    <message>
        <location line="+13"/>
        <source>%1 changed the stickers and emotes in this room.</source>
        <translation>%1 muutis selle jututoa kleepsupakke ja emotikone.</translation>
    </message>
    <message>
        <location line="+13"/>
        <source>%1 changed the addresses for this room.</source>
        <translation>%1 muutis selle jututoa aadresse.</translation>
    </message>
    <message>
        <location line="+13"/>
        <source>%1 changed the parent spaces for this room.</source>
        <translation>%1 muutis kogukondi, kuhu see jututuba kuulub.</translation>
    </message>
    <message>
        <location line="+13"/>
        <source>%1 created and configured room: %2</source>
        <translation>%1 lõi ja seadistas jututoa: %2</translation>
    </message>
    <message>
        <location line="+16"/>
        <source>%1 placed a voice call.</source>
        <translation>%1 helistas.</translation>
    </message>
    <message>
        <location line="+2"/>
        <source>%1 placed a video call.</source>
        <translation>%1 alustas videokõnet.</translation>
    </message>
    <message>
        <location line="+2"/>
        <source>%1 placed a call.</source>
        <translation>%1 helistas.</translation>
    </message>
    <message>
        <location line="+41"/>
        <source>%1 is negotiating the call...</source>
        <translation>%1 alustab kõnet...</translation>
    </message>
    <message>
        <location line="+76"/>
        <source>Allow them in</source>
        <translation>Luba neid</translation>
    </message>
    <message>
        <location line="-102"/>
        <source>%1 answered the call.</source>
        <translation>%1 vastas kõnele.</translation>
    </message>
    <message>
        <location line="+13"/>
        <source>%1 ended the call.</source>
        <translation>%1 lõpetas kõne.</translation>
    </message>
</context>
<context>
    <name>MessageInput</name>
    <message>
        <location filename="../qml/MessageInput.qml" line="+48"/>
        <source>Hang up</source>
        <translation>Lõpeta kõne</translation>
    </message>
    <message>
        <location line="+0"/>
        <source>Place a call</source>
        <translation>Helista</translation>
    </message>
    <message>
        <location line="+27"/>
        <source>Send a file</source>
        <translation>Saada fail</translation>
    </message>
    <message>
        <location line="+56"/>
        <source>Write a message...</source>
        <translation>Kirjuta sõnum…</translation>
    </message>
    <message>
        <location line="+272"/>
        <source>Stickers</source>
        <translation>Kleepsud</translation>
    </message>
    <message>
        <location line="+24"/>
        <source>Emoji</source>
        <translation>Emoji</translation>
    </message>
    <message>
        <location line="+16"/>
        <source>Send</source>
        <translation>Saada</translation>
    </message>
    <message>
        <location line="+12"/>
        <source>You don&apos;t have permission to send messages in this room</source>
        <translation>Sul puuduvad selles jututoas õigused sõnumite saatmiseks</translation>
    </message>
</context>
<context>
    <name>MessageView</name>
    <message>
        <location filename="../qml/MessageView.qml" line="+124"/>
        <source>Edit</source>
        <translation>Muuda</translation>
    </message>
    <message>
        <location line="+17"/>
        <source>React</source>
        <translation>Reageeri</translation>
    </message>
    <message>
        <location line="+17"/>
        <source>Reply</source>
        <translation>Vasta</translation>
    </message>
    <message>
        <location line="+12"/>
        <source>Options</source>
        <translation>Valikud</translation>
    </message>
    <message>
        <location line="+426"/>
        <source>Reason for removal</source>
        <translation type="unfinished"></translation>
    </message>
    <message>
        <location line="+1"/>
        <source>Enter reason for removal or hit enter for no reason:</source>
        <translation type="unfinished"></translation>
    </message>
    <message>
        <location line="+10"/>
        <location line="+132"/>
        <source>&amp;Copy</source>
        <translation>&amp;Kopeeri</translation>
    </message>
    <message>
        <location line="-125"/>
        <location line="+132"/>
        <source>Copy &amp;link location</source>
        <translation>Kopeeri &amp;lingi asukoht</translation>
    </message>
    <message>
        <location line="-124"/>
        <source>Re&amp;act</source>
        <translation>Re&amp;ageeri</translation>
    </message>
    <message>
        <location line="+8"/>
        <source>Repl&amp;y</source>
        <translation>&amp;Vasta</translation>
    </message>
    <message>
        <location line="+7"/>
        <source>&amp;Edit</source>
        <translation>&amp;Muuda</translation>
    </message>
    <message>
        <location line="+7"/>
        <source>Un&amp;pin</source>
        <translation>Võta &amp;lahti</translation>
    </message>
    <message>
        <location line="+0"/>
        <source>&amp;Pin</source>
        <translation>&amp;Määra püsisõnumiks</translation>
    </message>
    <message>
        <location line="+5"/>
        <source>Read receip&amp;ts</source>
        <translation>Lugemis&amp;teatised</translation>
    </message>
    <message>
        <location line="+6"/>
        <source>&amp;Forward</source>
        <translation>&amp;Edasta</translation>
    </message>
    <message>
        <location line="+10"/>
        <source>&amp;Mark as read</source>
        <translation>&amp;Märgi loetuks</translation>
    </message>
    <message>
        <location line="+4"/>
        <source>View raw message</source>
        <translation>Näita sõnumi lähtekoodi</translation>
    </message>
    <message>
        <location line="+8"/>
        <source>View decrypted raw message</source>
        <translation>Näita sõnumi dekrüptitud lähtekoodi</translation>
    </message>
    <message>
        <location line="+6"/>
        <source>Remo&amp;ve message</source>
        <translation>Eemal&amp;da sõnum</translation>
    </message>
    <message>
        <location line="+13"/>
        <source>&amp;Save as</source>
        <translation>&amp;Salvesta kui</translation>
    </message>
    <message>
        <location line="+7"/>
        <source>&amp;Open in external program</source>
        <translation>&amp;Ava välise rakendusega</translation>
    </message>
    <message>
        <location line="+7"/>
        <source>Copy link to eve&amp;nt</source>
        <translation>Kopeeri sündmuse li&amp;nk</translation>
    </message>
    <message>
        <location line="+43"/>
        <source>&amp;Go to quoted message</source>
        <translation>&amp;Vaata tsiteeritud sõnumit</translation>
    </message>
</context>
<context>
    <name>NewVerificationRequest</name>
    <message>
        <location filename="../qml/device-verification/NewVerificationRequest.qml" line="+12"/>
        <source>Send Verification Request</source>
        <translation>Saada verifitseerimispäring</translation>
    </message>
    <message>
        <location line="+0"/>
        <source>Received Verification Request</source>
        <translation>Saabus verifitseerimispäring</translation>
    </message>
    <message>
        <location line="+19"/>
        <source>To allow other users to see, which of your devices actually belong to you, you can verify them. This also allows key backup to work automatically. Verify an unverified device now? (Please make sure you have one of those devices available.)</source>
        <translation>Palun verifitseeri oma seadmed. See tagab, et muud kasutajad saaks kontrollida missugused seadmed on sinu omad ning krüptovõtmete automaatne varundus toimiks. Kas verifitseerime mõne verifitseerimata seadme nüüd? (Selleks peab sul mõni verifitseeritud seadmetest käepärast olema.)</translation>
    </message>
    <message>
        <location line="+2"/>
        <source>To allow other users to see, which of your devices actually belong to you, you can verify them. This also allows key backup to work automatically. Verify %1 now?</source>
        <translation>Selleks, et muud kasutajad automaatselt usaldaks sinu seadmeid, peaksid nad verifitseerima. Samaga muutub ka krüptovõtmete varundus automaatseks. Kas verifitseerime seadme %1?</translation>
    </message>
    <message>
        <location line="+2"/>
        <source>To ensure that no malicious user can eavesdrop on your encrypted communications you can verify the other party.</source>
        <translation>Tagamaks, et mitte ainsamgi kõrvaline osapool ei saa sinu krüptitud suhtlust pealt kuulata, võid teise osapoole verifitseerida.</translation>
    </message>
    <message>
        <location line="+3"/>
        <source>%1 has requested to verify their device %2.</source>
        <translation>%1 soovib verifitseerida oma seadet %2.</translation>
    </message>
    <message>
        <location line="+2"/>
        <source>%1 using the device %2 has requested to be verified.</source>
        <translation>Kasutades seadet %2 on %1 palunud verifitseerimist.</translation>
    </message>
    <message>
        <location line="+2"/>
        <source>Your device (%1) has requested to be verified.</source>
        <translation>Sinu seadme (%1) jaoks on saabunud verifitseerimispäring.</translation>
    </message>
    <message>
        <location line="+12"/>
        <source>Cancel</source>
        <translation>Katkesta</translation>
    </message>
    <message>
        <location line="+0"/>
        <source>Deny</source>
        <translation>Keeldu</translation>
    </message>
    <message>
        <location line="+13"/>
        <source>Start verification</source>
        <translation>Alusta verifitseerimist</translation>
    </message>
    <message>
        <location line="+0"/>
        <source>Accept</source>
        <translation>Nõustu</translation>
    </message>
</context>
<context>
    <name>NotificationWarning</name>
    <message>
        <location filename="../qml/NotificationWarning.qml" line="+33"/>
        <source>You are about to notify the whole room</source>
        <translation>Sa oled saatmas teavitust kogu jututoale</translation>
    </message>
</context>
<context>
    <name>NotificationsManager</name>
    <message>
        <location filename="../../src/notifications/Manager.cpp" line="+23"/>
        <location filename="../../src/notifications/ManagerMac.cpp" line="+46"/>
        <location filename="../../src/notifications/ManagerWin.cpp" line="+75"/>
        <source>%1 sent an encrypted message</source>
        <translation>%1 saatis krüptitud sõnumi</translation>
    </message>
    <message>
        <location line="+6"/>
        <source>%1 replied: %2</source>
        <comment>Format a reply in a notification. %1 is the sender, %2 the message</comment>
        <translation>%1 vastas: %2</translation>
    </message>
    <message>
        <location filename="../../src/notifications/ManagerMac.cpp" line="-1"/>
        <location filename="../../src/notifications/ManagerWin.cpp" line="-1"/>
        <source>%1 replied with an encrypted message</source>
        <translation>%1 vastas krüptitud sõnumiga</translation>
    </message>
    <message>
        <location line="+6"/>
        <source>%1 replied to a message</source>
        <translation>%1 vastas sõnumile</translation>
    </message>
    <message>
        <location line="+0"/>
        <source>%1 sent a message</source>
        <translation>%1 saatis sõnumi</translation>
    </message>
</context>
<context>
    <name>PlaceCall</name>
    <message>
        <location filename="../qml/voip/PlaceCall.qml" line="+49"/>
        <source>Place a call to %1?</source>
        <translation>Kas helistame kasutajale %1?</translation>
    </message>
    <message>
        <location line="+16"/>
        <source>No microphone found.</source>
        <translation>Ei suuda tuvastada mikrofoni.</translation>
    </message>
    <message>
        <location line="+24"/>
        <source>Voice</source>
        <translation>Häälkõne</translation>
    </message>
    <message>
        <location line="+13"/>
        <source>Video</source>
        <translation>Videokõne</translation>
    </message>
    <message>
        <location line="+14"/>
        <source>Screen</source>
        <translation>Ekraan</translation>
    </message>
    <message>
        <location line="+11"/>
        <source>Cancel</source>
        <translation>Katkesta</translation>
    </message>
</context>
<context>
    <name>Placeholder</name>
    <message>
        <location filename="../qml/delegates/Placeholder.qml" line="+12"/>
        <source>unimplemented event: </source>
        <translation>implementeerimata sündmus: </translation>
    </message>
</context>
<context>
    <name>QCoreApplication</name>
    <message>
        <location filename="../../src/main.cpp" line="+213"/>
        <source>Create a unique profile, which allows you to log into several accounts at the same time and start multiple instances of nheko.</source>
        <translation>Loo unikaalne profiil, mis võimaldab sul logida samaaegselt sisse erinevatele kasutajakontodele ning käivitada mitu Nheko programmiakent.</translation>
    </message>
    <message>
        <location line="+2"/>
        <source>profile</source>
        <translation>Profiil</translation>
    </message>
    <message>
        <location line="+1"/>
        <source>profile name</source>
        <translation>Profiili nimi</translation>
    </message>
</context>
<context>
    <name>ReadReceipts</name>
    <message>
        <location filename="../qml/dialogs/ReadReceipts.qml" line="+41"/>
        <source>Read receipts</source>
        <translation>Lugemisteatised</translation>
    </message>
</context>
<context>
    <name>ReadReceiptsModel</name>
    <message>
        <location filename="../../src/ReadReceiptsModel.cpp" line="+111"/>
        <source>Yesterday, %1</source>
        <translation>Eile, %1</translation>
    </message>
</context>
<context>
    <name>RegisterPage</name>
    <message>
        <location filename="../qml/pages/RegisterPage.qml" line="+93"/>
        <source>Username</source>
        <translation>Kasutajanimi</translation>
    </message>
    <message>
        <location line="+1"/>
        <source>The username must not be empty, and must contain only the characters a-z, 0-9, ., _, =, -, and /.</source>
        <translation>Kasutajanimi ei tohi olla tühi ning võib sisaldada vaid a-z, 0-9, ., _, =, -, / tähemärke.</translation>
    </message>
    <message>
        <location line="+21"/>
        <location line="+96"/>
        <source>Back</source>
        <translation>Tagasi</translation>
    </message>
    <message>
        <location line="-75"/>
        <source>Password</source>
        <translation>Salasõna</translation>
    </message>
    <message>
        <location line="+2"/>
        <source>Please choose a secure password. The exact requirements for password strength may depend on your server.</source>
        <translation>Palun vali tutvaline salasõna. Täpsemad nõuded salasõnale sõltuvad sinu koduserveri seadistustest.</translation>
    </message>
    <message>
        <location line="+7"/>
        <source>Password confirmation</source>
        <translation>Korda salasõna</translation>
    </message>
    <message>
        <location line="-86"/>
        <source>Homeserver</source>
        <translation>Koduserver</translation>
    </message>
    <message>
        <location line="+1"/>
        <source>your.server</source>
        <translation>sinu.server</translation>
    </message>
    <message>
        <location line="+3"/>
        <source>A server that allows registration. Since matrix is decentralized, you need to first find a server you can register on or host your own.</source>
        <translation>See on server, kus sa oma kasutajakonto registreerid. Kuna Matrix on hajutatud suhtlusvõrk, siis esmalt pead leidma sulle sobiliku koduserveri või panema püsti täitsa oma enda koduserveri.</translation>
    </message>
    <message>
        <location line="+90"/>
        <source>Your passwords do not match!</source>
        <translation>Sinu sisestatud salasõnad ei klapi!</translation>
    </message>
    <message>
        <location line="+7"/>
        <source>Device name</source>
        <translation>Seadme nimi</translation>
    </message>
    <message>
        <location line="+2"/>
        <source>A name for this device, which will be shown to others, when verifying your devices. If none is provided a default is used.</source>
        <translation>Selle seadme nimi, mida näidetakse verifitseerimise ajal teisele kasutajatele. Kui sa ise nime ei pane, siis kasutame automaatselt pandud nime.</translation>
    </message>
    <message>
        <location line="+29"/>
        <source>REGISTER</source>
        <translation>REGISTREERI</translation>
    </message>
    <message>
        <location filename="../../src/RegisterPage.cpp" line="+77"/>
        <source>Autodiscovery failed. Received malformed response.</source>
        <translation>Koduserveri automaatne tuvastamine ei õnnestunud: päringuvastus oli vigane.</translation>
    </message>
    <message>
        <location line="+6"/>
        <source>Autodiscovery failed. Unknown error when requesting .well-known.</source>
        <translation>Koduserveri automaatne tuvastamine ei õnnestunud: tundmatu viga .well-known päringu tegemisel.</translation>
    </message>
    <message>
        <location line="+25"/>
        <source>The required endpoints were not found. Possibly not a Matrix server.</source>
        <translation>Protokolli järgi nõutavaid lõpppunkte ei leidunud. Ilmselt pole tegemist Matrix&apos;i serveriga.</translation>
    </message>
    <message>
        <location line="+7"/>
        <source>Received malformed response. Make sure the homeserver domain is valid.</source>
        <translation>Päringule sain tagasi vigase vastuse. Palun kontrolli, et koduserveri domeen oleks õige.</translation>
    </message>
    <message>
        <location line="+5"/>
        <source>An unknown error occured. Make sure the homeserver domain is valid.</source>
        <translation>Tekkis teadmata viga. Palun kontrolli, et koduserveri domeen on õige.</translation>
    </message>
    <message>
        <location line="+10"/>
        <source>Server does not support querying registration flows!</source>
        <translation>Koduserver ei toeta registreerimisega seotud lisapäringuid!</translation>
    </message>
    <message>
        <location line="+5"/>
        <source>Server does not support registration.</source>
        <translation>Koduserver ei toeta registreerimist.</translation>
    </message>
    <message>
        <location line="+25"/>
        <source>Invalid username.</source>
        <translation>Vigane kasutajanimi.</translation>
    </message>
    <message>
        <location line="+2"/>
        <source>Name already in use.</source>
        <translation>See nimi on juba kasutusel.</translation>
    </message>
    <message>
        <location line="+2"/>
        <source>Part of the reserved namespace.</source>
        <translation>Tegemist on osaga reserveeritud nimeruumist.</translation>
    </message>
</context>
<context>
    <name>ReplyPopup</name>
    <message>
        <location filename="../qml/ReplyPopup.qml" line="+65"/>
        <source>Close</source>
        <translation>Sulge</translation>
    </message>
    <message>
        <location line="+13"/>
        <source>Cancel edit</source>
        <translation>Tühista muudatused</translation>
    </message>
</context>
<context>
    <name>RoomDirectory</name>
    <message>
        <location filename="../qml/dialogs/RoomDirectory.qml" line="+27"/>
        <source>Explore Public Rooms</source>
        <translation>Tutvu avalike jututubadega</translation>
    </message>
    <message>
        <location line="+146"/>
        <source>Search for public rooms</source>
        <translation>Otsi avalikke jututube</translation>
    </message>
    <message>
        <location line="+10"/>
        <source>Choose custom homeserver</source>
        <translation>Vali oma koduserver</translation>
    </message>
</context>
<context>
    <name>RoomInfo</name>
    <message>
        <location filename="../../src/Cache.cpp" line="+1947"/>
        <source>no version stored</source>
        <translation>salvestatud versiooni ei leidu</translation>
    </message>
</context>
<context>
    <name>RoomList</name>
    <message>
        <location filename="../qml/RoomList.qml" line="+68"/>
        <source>New tag</source>
        <translation>Uus silt</translation>
    </message>
    <message>
        <location line="+1"/>
        <source>Enter the tag you want to use:</source>
        <translation>Kirjuta silt, mida soovid kasutada:</translation>
    </message>
    <message>
        <location line="+7"/>
        <source>Leave room</source>
        <translation>Lahku jututoast</translation>
    </message>
    <message>
        <location line="+5"/>
        <source>Tag room as:</source>
        <translation>Lisa jututoale silt:</translation>
    </message>
    <message>
        <location line="+14"/>
        <source>Favourite</source>
        <translation>Lemmik</translation>
    </message>
    <message>
        <location line="+2"/>
        <source>Low priority</source>
        <translation>Vähetähtis</translation>
    </message>
    <message>
        <location line="+2"/>
        <source>Server notice</source>
        <translation>Serveriteade</translation>
    </message>
    <message>
        <location line="+13"/>
        <source>Create new tag...</source>
        <translation>Loo uus silt…</translation>
    </message>
    <message>
        <location line="+297"/>
        <source>Status Message</source>
        <translation>Olekuteade</translation>
    </message>
    <message>
        <location line="+1"/>
        <source>Enter your status message:</source>
        <translation>Sisesta oma olekuteade:</translation>
    </message>
    <message>
        <location line="+10"/>
        <source>Profile settings</source>
        <translation>Profiili seadistused</translation>
    </message>
    <message>
        <location line="+5"/>
        <source>Set status message</source>
        <translation>Sisesta olekuteade</translation>
    </message>
    <message>
        <location line="+81"/>
        <source>Logout</source>
        <translation>Logi välja</translation>
    </message>
    <message>
        <location line="+40"/>
        <source>Encryption not set up</source>
        <extracomment>Cross-signing setup has not run yet.</extracomment>
        <translation>Krüptimine pole veel kasutusel</translation>
    </message>
    <message>
        <location line="+3"/>
        <source>Unverified login</source>
        <extracomment>The user just signed in with this device and hasn&apos;t verified their master key.</extracomment>
        <translation>Verifitseerimata sisselogimissessioon</translation>
    </message>
    <message>
        <location line="+3"/>
        <source>Please verify your other devices</source>
        <extracomment>There are unverified devices signed in to this account.</extracomment>
        <translation>Palun verifitseeri oma muud seadmed</translation>
    </message>
    <message>
        <location line="+20"/>
        <source>Close</source>
        <translation>Sulge</translation>
    </message>
    <message>
        <location line="+64"/>
        <source>Start a new chat</source>
        <translation>Alusta uut vestlust</translation>
    </message>
    <message>
        <location line="+8"/>
        <source>Join a room</source>
        <translation>Liitu jututoaga</translation>
    </message>
    <message>
        <location line="+5"/>
        <source>Create a new room</source>
        <translation>Loo uus jututuba</translation>
    </message>
    <message>
        <location line="+17"/>
        <source>Room directory</source>
        <translation>Jututubade loend</translation>
    </message>
    <message>
        <location line="+19"/>
        <source>Search rooms (Ctrl+K)</source>
        <translation>Otsi jututubasid (Ctrl+K)</translation>
    </message>
    <message>
        <location line="+19"/>
        <source>User settings</source>
        <translation>Kasutaja seadistused</translation>
    </message>
</context>
<context>
    <name>RoomMembers</name>
    <message>
        <location filename="../qml/dialogs/RoomMembers.qml" line="+20"/>
        <source>Members of %1</source>
        <translation>%1 jututoa liikmed</translation>
    </message>
    <message numerus="yes">
        <location line="+32"/>
        <source>%n people in %1</source>
        <comment>Summary above list of members</comment>
        <translation>
            <numerusform>%n osaline %1 jututoas</numerusform>
            <numerusform>%n osalist %1 jututoas</numerusform>
        </translation>
    </message>
    <message>
        <location line="+10"/>
        <source>Invite more people</source>
        <translation>Kutsu veel liikmeid</translation>
    </message>
    <message>
        <location line="+87"/>
        <source>This room is not encrypted!</source>
        <translation>See jututuba on krüptimata!</translation>
    </message>
    <message>
        <location line="+4"/>
        <source>This user is verified.</source>
        <translation>See kasutaja on verifitseeritud.</translation>
    </message>
    <message>
        <location line="+2"/>
        <source>This user isn&apos;t verified, but is still using the same master key from the first time you met.</source>
        <translation>See kasutaja ei ole verifitseeritud, kuid ta kasutab jätkuvalt krüpto jaoks juurvõtmeid sellest ajast, kui te kohtusite.</translation>
    </message>
    <message>
        <location line="+2"/>
        <source>This user has unverified devices!</source>
        <translation>Sellel kasutajal on verifitseerimata seadmeid!</translation>
    </message>
</context>
<context>
    <name>RoomSettings</name>
    <message>
        <location filename="../qml/dialogs/RoomSettings.qml" line="+28"/>
        <source>Room Settings</source>
        <translation>Jututoa seadistused</translation>
    </message>
    <message numerus="yes">
        <location line="+94"/>
        <source>%n member(s)</source>
        <translation>
            <numerusform>%n liige</numerusform>
            <numerusform>%n liiget</numerusform>
        </translation>
    </message>
    <message>
        <location line="+65"/>
        <source>SETTINGS</source>
        <translation>SEADISTUSED</translation>
    </message>
    <message>
        <location line="+10"/>
        <source>Notifications</source>
        <translation>Teavitused</translation>
    </message>
    <message>
        <location line="+6"/>
        <source>Muted</source>
        <translation>Summutatud</translation>
    </message>
    <message>
        <location line="+0"/>
        <source>Mentions only</source>
        <translation>Vaid mainimised</translation>
    </message>
    <message>
        <location line="+0"/>
        <source>All messages</source>
        <translation>Kõik sõnumid</translation>
    </message>
    <message>
        <location line="+10"/>
        <source>Room access</source>
        <translation>Ligipääs jututuppa</translation>
    </message>
    <message>
        <location line="+8"/>
        <source>Anyone and guests</source>
        <translation>Kõik (sealhulgas külalised)</translation>
    </message>
    <message>
        <location line="+0"/>
        <source>Anyone</source>
        <translation>Kõik</translation>
    </message>
    <message>
        <location line="+0"/>
        <source>Invited users</source>
        <translation>Kutsutud kasutajad</translation>
    </message>
    <message>
        <location line="+2"/>
        <source>By knocking</source>
        <translation>Koputades</translation>
    </message>
    <message>
        <location line="+3"/>
        <source>Restricted by membership in other rooms</source>
        <translation>Piiratud teiste jututubade liikmelisusega</translation>
    </message>
    <message>
        <location line="+13"/>
        <source>Encryption</source>
        <translation>Krüptimine</translation>
    </message>
    <message>
        <location line="+21"/>
        <source>End-to-End Encryption</source>
        <translation>Läbiv krüptimine</translation>
    </message>
    <message>
        <location line="+1"/>
        <source>Encryption is currently experimental and things might break unexpectedly. &lt;br&gt;
                                Please take note that it can&apos;t be disabled afterwards.</source>
        <translation type="unfinished"></translation>
    </message>
    <message>
        <location line="+16"/>
        <source>Sticker &amp; Emote Settings</source>
        <translation>Kleepsude ja emotikonide seadistused</translation>
    </message>
    <message>
        <location line="+5"/>
        <source>Change</source>
        <translation>Muuda</translation>
    </message>
    <message>
        <location line="+1"/>
        <source>Change what packs are enabled, remove packs or create new ones</source>
        <translation>Muuda missugused efektipakid on kasutusel, eemalda neid ja loo uusi</translation>
    </message>
    <message>
        <location line="+6"/>
        <source>Hidden events</source>
        <translation>Peidetud sündmused</translation>
    </message>
    <message>
        <location line="+11"/>
        <source>Configure</source>
        <translation>Seadista</translation>
    </message>
    <message>
        <location line="+1"/>
        <source>Select events to hide in this room</source>
        <translation>Vali sündmused, mida siin jututoas peita</translation>
    </message>
    <message>
        <location line="+16"/>
        <source>INFO</source>
        <translation>TEAVE</translation>
    </message>
    <message>
        <location line="+10"/>
        <source>Internal ID</source>
        <translation>Sisemine tunnus</translation>
    </message>
    <message>
        <location line="+16"/>
        <source>Copied to clipboard</source>
        <translation type="unfinished"></translation>
    </message>
    <message>
        <location line="+19"/>
        <source>Room Version</source>
        <translation>Jututoa versioon</translation>
    </message>
    <message>
        <location filename="../../src/ui/RoomSettings.cpp" line="+256"/>
        <source>Failed to enable encryption: %1</source>
        <translation>Krüptimise kasutuselevõtmine ei õnnestunud: %1</translation>
    </message>
    <message>
        <location line="+249"/>
        <source>Select an avatar</source>
        <translation>Vali tunnuspilt</translation>
    </message>
    <message>
        <location line="+0"/>
        <source>All Files (*)</source>
        <translation>Kõik failid (*)</translation>
    </message>
    <message>
        <location line="+12"/>
        <source>The selected file is not an image</source>
        <translation>Valitud fail ei ole pildifail</translation>
    </message>
    <message>
        <location line="+5"/>
        <source>Error while reading file: %1</source>
        <translation>Viga faili lugemisel: %1</translation>
    </message>
    <message>
        <location line="+32"/>
        <location line="+19"/>
        <source>Failed to upload image: %s</source>
        <translation>Viga faili üleslaadimisel: %1</translation>
    </message>
</context>
<context>
    <name>RoomlistModel</name>
    <message>
        <location filename="../../src/timeline/RoomlistModel.cpp" line="+152"/>
        <source>Pending invite.</source>
        <translation>Ootel kutse.</translation>
    </message>
    <message>
        <location line="+29"/>
        <source>Previewing this room</source>
        <translation>Jututoa eelvaade</translation>
    </message>
    <message>
        <location line="+33"/>
        <source>No preview available</source>
        <translation>Eelvaade pole saadaval</translation>
    </message>
</context>
<context>
    <name>Root</name>
    <message>
        <location filename="../qml/Root.qml" line="+318"/>
        <source>Please enter your login password to continue:</source>
        <translation>Jätkamaks palun sisesta oma salasõna:</translation>
    </message>
    <message>
        <location line="+10"/>
        <source>Please enter a valid email address to continue:</source>
        <translation>Jätkamaks palun sisesta oma kehtiv e-posti aadress:</translation>
    </message>
    <message>
        <location line="+10"/>
        <source>Please enter a valid phone number to continue:</source>
        <translation>Jätkamaks palun sisesta kehtiv telefoninumber:</translation>
    </message>
    <message>
        <location line="+10"/>
        <source>Please enter the token, which has been sent to you:</source>
        <translation>Palun sisesta sulle saadetud tunnusluba:</translation>
    </message>
    <message>
        <location line="+16"/>
        <source>Wait for the confirmation link to arrive, then continue.</source>
        <translation>Jätkamaks palun oota, kuni oled saanud kinnituslingi.</translation>
    </message>
</context>
<context>
    <name>ScreenShare</name>
    <message>
        <location filename="../qml/voip/ScreenShare.qml" line="+31"/>
        <source>Share desktop with %1?</source>
        <translation>Kas sa soovid jagada oma töölauda kasutajaga %1?</translation>
    </message>
    <message>
        <location line="+11"/>
        <source>Window:</source>
        <translation>Aken:</translation>
    </message>
    <message>
        <location line="+20"/>
        <source>Frame rate:</source>
        <translation>Kaadrisagedus:</translation>
    </message>
    <message>
        <location line="+19"/>
        <source>Include your camera picture-in-picture</source>
        <translation>Näita oma kaamerat pilt-pildis vaates</translation>
    </message>
    <message>
        <location line="+12"/>
        <source>Request remote camera</source>
        <translation>Soovi teise osapoole kaameravaadet</translation>
    </message>
    <message>
        <location line="+1"/>
        <location line="+9"/>
        <source>View your callee&apos;s camera like a regular video call</source>
        <translation>Vaata teise osapoole kaamerat nii nagu tavalise videokõne puhul</translation>
    </message>
    <message>
        <location line="+5"/>
        <source>Hide mouse cursor</source>
        <translation>Peida hiirekursor</translation>
    </message>
    <message>
        <location line="+20"/>
        <source>Share</source>
        <translation>Jaga</translation>
    </message>
    <message>
        <location line="+19"/>
        <source>Preview</source>
        <translation>Eelvaade</translation>
    </message>
    <message>
        <location line="+7"/>
        <source>Cancel</source>
        <translation>Loobu</translation>
    </message>
</context>
<context>
    <name>SecretStorage</name>
    <message>
        <location filename="../../src/Cache.cpp" line="-4300"/>
        <source>Failed to connect to secret storage</source>
        <translation>Ühenduse loomine võtmehoidlaga ei õnnestunud</translation>
    </message>
    <message>
        <location line="+1"/>
        <source>Nheko could not connect to the secure storage to save encryption secrets to. This can have multiple reasons. Check if your D-Bus service is running and you have configured a service like KWallet, Gnome Keyring, KeePassXC or the equivalent for your platform. If you are having trouble, feel free to open an issue here: https://github.com/Nheko-Reborn/nheko/issues</source>
        <translation>Krüptovõtmete salvestamiseks Nhekol ei õnnestunud luua ühendust võtmehoidlaga. Sellel võib olla mitu põhjust. Kontrolli, kas D-Bus&apos;i alusteenus toimib ning sa oled seadistanud KWallet&apos;i, Gnome Keyring&apos;i, KeePassXC&apos;i või mõne muu sinu platvormil kasutatava turvalise andmehoidla teenuse. Probleemide korral palun ava siin https://github.com/Nheko-Reborn/nheko/issues veateade</translation>
    </message>
</context>
<context>
    <name>SelfVerificationCheck</name>
    <message>
        <location filename="../qml/SelfVerificationCheck.qml" line="+40"/>
        <source>This is your recovery key. You will need it to restore access to your encrypted messages and verification keys. Keep this safe. Don&apos;t share it with anyone and don&apos;t lose it! Do not pass go! Do not collect $200!</source>
        <translation>See on sinu taastevõti. Kui peaks olema vaja taastada ligipääsu sinu krüptitud sõnumitele või muudele võtmetele, siis sul läheb seda vaja. Hoia taastevõtit turvalises kohas. Ära jaga seda teistega ega ära kaota teda ära! Ega ära võta vastu sulle selle eest pakutavat 200 eurot!</translation>
    </message>
    <message>
        <location line="+33"/>
        <source>Encryption setup successfully</source>
        <translation>Krüptimise kasutuselevõtmine õnnestus</translation>
    </message>
    <message>
        <location line="+9"/>
        <source>Failed to setup encryption: %1</source>
        <translation>Krüptimise seadistamine ei õnnestunud: %1</translation>
    </message>
    <message>
        <location line="+22"/>
        <source>Setup Encryption</source>
        <translation>Seadista krüptimine</translation>
    </message>
    <message>
        <location line="+10"/>
        <source>Hello and welcome to Matrix!
It seems like you are new. Before you can securely encrypt your messages, we need to setup a few small things. You can either press accept immediately or adjust a few basic options. We also try to explain a few of the basics. You can skip those parts, but they might prove to be helpful!</source>
        <translation>Hei ja tere tulemast Matrixi võrku!
Tundub, et see on uus teema sinu jaoks. Enne, kui sa saad sõnumeid turvaliselt krüptida, on vaja paar asja ära teha. Sa võid kas nõustuda kõikide järgnevate toimingutega ühe korraga või kohendada seadistusi eraldi. Me üritame järgnevalt selgitada ka olulisemaid asjaolusid. Sa võid need küll vahele jätta, kuid selle teabe valdamine tegelikult on kasulik!</translation>
    </message>
    <message>
        <location line="+124"/>
        <source>Activate Encryption</source>
        <translation>Krüptimise aktiveerimine</translation>
    </message>
    <message>
        <location line="+10"/>
        <source>It seems like you have encryption already configured for this account. To be able to access your encrypted messages and make this device appear as trusted, you can either verify an existing device or (if you have one) enter your recovery passphrase. Please select one of the options below.
If you choose verify, you need to have the other device available. If you choose &quot;enter passphrase&quot;, you will need your recovery key or passphrase. If you click cancel, you can choose to verify yourself at a later point.</source>
        <translation>Tundud, et sellel kontol juba on krüptimine kasutusel. Saamaks ligipääsu sinu krüptitud sõnumitele ja märkimaks seda seadet usaldusväärseks sa kas tee läbi verifitseerimine või sisesta oma taastamiseks mõeldud salafraas. Palun vali järgnevalt oma eelistus.
Kui eelistad verifitseerimist, siis peab sul teine seade olema käepärast. Kui eelistad salafraasi sisestamist, siis peab sul olema käepärast oma konto taastevõti või salafraas. Kui praegu katkestad, siis verifitseerimist saad alati ka hiljem teha.</translation>
    </message>
    <message>
        <location line="+7"/>
        <source>verify</source>
        <translation>verifitseeri</translation>
    </message>
    <message>
        <location line="+10"/>
        <source>enter passphrase</source>
        <translation>sisesta salafraas</translation>
    </message>
</context>
<context>
    <name>SelfVerificationStatus</name>
    <message>
        <location filename="../../src/encryption/SelfVerificationStatus.cpp" line="+43"/>
        <source>Failed to create keys for cross-signing!</source>
        <translation>Risttunnustamise võtmete loomine ei õnnestunud!</translation>
    </message>
    <message>
        <location line="+16"/>
        <source>Failed to create keys for online key backup!</source>
        <translation>Võrgupõhise võtmete varunduse jaoks krüptovõtmete loomine ei õnnestunud!</translation>
    </message>
    <message>
        <location line="+29"/>
        <source>Failed to create keys for secure server side secret storage!</source>
        <translation>Serveripoolse turvalise võtmehoidla võtmete loomine ei õnnestunud!</translation>
    </message>
    <message>
        <location line="+44"/>
        <source>Encryption Setup</source>
        <translation>Krüptimise seadistamine</translation>
    </message>
    <message>
        <location line="+6"/>
        <source>Encryption setup failed: %1</source>
        <translation>Krüptimise seadistamine ei õnnestunud: %1</translation>
    </message>
    <message>
        <location line="+140"/>
        <source>Identity key changed. This breaks E2EE, so logging out.</source>
        <translation>Sinu isikutuvastuse võti on muutunud. Kuna seetõttu läheb läbiv krüptimine katki, siis login välja.</translation>
    </message>
</context>
<context>
    <name>SingleImagePackModel</name>
    <message>
        <location filename="../../src/SingleImagePackModel.cpp" line="+269"/>
        <location line="+25"/>
        <source>Failed to update image pack: %1</source>
        <translation>Pildipaki uuendamine ei õnnestunud: %1</translation>
    </message>
    <message>
        <location line="-12"/>
        <source>Failed to delete old image pack: %1</source>
        <translation>Vana pildipaki kustutamine ei õnnestunud: %1</translation>
    </message>
    <message>
        <location line="+27"/>
        <location line="+44"/>
        <source>Failed to open image: %1</source>
        <translation>Pildi avamine ei õnnestunud: %1</translation>
    </message>
    <message>
        <location line="-15"/>
        <location line="+29"/>
        <source>Failed to upload image: %1</source>
        <translation>Faili üleslaadimine ei õnnestunud: %1</translation>
    </message>
</context>
<context>
    <name>StatusIndicator</name>
    <message>
        <location filename="../qml/StatusIndicator.qml" line="+25"/>
        <source>Failed</source>
        <translation>Ebaõnnestus</translation>
    </message>
    <message>
        <location line="+2"/>
        <source>Sent</source>
        <translation>Saadetud</translation>
    </message>
    <message>
        <location line="+2"/>
        <source>Received</source>
        <translation>Vastuvõetud</translation>
    </message>
    <message>
        <location line="+2"/>
        <source>Read</source>
        <translation>Loetud</translation>
    </message>
</context>
<context>
    <name>StickerPicker</name>
    <message>
        <location filename="../qml/emoji/StickerPicker.qml" line="+71"/>
        <source>Search</source>
        <translation>Otsi</translation>
    </message>
</context>
<context>
    <name>Success</name>
    <message>
        <location filename="../qml/device-verification/Success.qml" line="+12"/>
        <source>Successful Verification</source>
        <translation>Verifitseerimine õnnestus</translation>
    </message>
    <message>
        <location line="+15"/>
        <source>Verification successful! Both sides verified their devices!</source>
        <translation>Verifitseerimine õnnestus! Mõlema osapoole seadmed on nüüd verifitseeritud!</translation>
    </message>
    <message>
        <location line="+14"/>
        <source>Close</source>
        <translation>Sulge</translation>
    </message>
</context>
<context>
    <name>TimelineModel</name>
    <message>
        <location filename="../../src/timeline/TimelineModel.cpp" line="+1252"/>
        <location line="+17"/>
        <source>Message redaction failed: %1</source>
        <translation>Sõnumi ümbersõnastamine ebaõnnestus: %1</translation>
    </message>
    <message>
        <location line="+74"/>
        <location line="+5"/>
        <source>Failed to encrypt event, sending aborted!</source>
        <translation>Sündmuse krüptimine ei õnnestunud, katkestame saatmise!</translation>
    </message>
    <message>
        <location line="+170"/>
        <source>Save image</source>
        <translation>Salvesta pilt</translation>
    </message>
    <message>
        <location line="+2"/>
        <source>Save video</source>
        <translation>Salvesta video</translation>
    </message>
    <message>
        <location line="+2"/>
        <source>Save audio</source>
        <translation>Salvesta helifail</translation>
    </message>
    <message>
        <location line="+2"/>
        <source>Save file</source>
        <translation>Salvesta fail</translation>
    </message>
    <message numerus="yes">
        <location line="+250"/>
        <source>%1 and %2 are typing.</source>
        <comment>Multiple users are typing. First argument is a comma separated list of potentially multiple users. Second argument is the last user of that list. (If only one user is typing, %1 is empty. You should still use it in your string though to silence Qt warnings.)</comment>
        <translation>
            <numerusform>%1%2 kirjutab.</numerusform>
            <numerusform>%1 and %2 kirjutavad.</numerusform>
        </translation>
    </message>
    <message>
        <location line="+67"/>
        <source>%1 opened the room to the public.</source>
        <translation>%1 tegi jututoa avalikuks.</translation>
    </message>
    <message>
        <location line="+2"/>
        <source>%1 made this room require and invitation to join.</source>
        <translation>%1 seadistas, et selle jututoaga liitumine eeldab kutset.</translation>
    </message>
    <message>
        <location line="+2"/>
        <source>%1 allowed to join this room by knocking.</source>
        <translation>%1 pääses jututuppa peale uksele koputamist.</translation>
    </message>
    <message>
        <location line="+7"/>
        <source>%1 allowed members of the following rooms to automatically join this room: %2</source>
        <translation>%1 lubas järgmiste jututubade liikmetel selle jututoaga liituda: %2</translation>
    </message>
    <message>
        <location line="+26"/>
        <source>%1 made the room open to guests.</source>
        <translation>%1 muutis selle jututoa külalistele ligipääsetavaks.</translation>
    </message>
    <message>
        <location line="+2"/>
        <source>%1 has closed the room to guest access.</source>
        <translation>%1 eemaldas sellest jututoast külaliste ligipääsu.</translation>
    </message>
    <message>
        <location line="+23"/>
        <source>%1 made the room history world readable. Events may be now read by non-joined people.</source>
        <translation>%1 muutis, et kogu maailm saab selle jututoa ajalugu lugeda. Kõiki sündmusi saavad lugeda ka need, kes ei ole liitunud jututoaga.</translation>
    </message>
    <message>
        <location line="+4"/>
        <source>%1 set the room history visible to members from this point on.</source>
        <translation>%1 muutis, et selle jututoa ajalugu saavad lugeda kõik liikmed alates praegusest ajahetkest.</translation>
    </message>
    <message>
        <location line="+2"/>
        <source>%1 set the room history visible to members since they were invited.</source>
        <translation>%1 muutis, et selle jututoa ajalugu saavad lugeda kõik liikmed alates oma kutse saatmisest.</translation>
    </message>
    <message>
        <location line="+2"/>
        <source>%1 set the room history visible to members since they joined the room.</source>
        <translation>%1 muutis, et selle jututoa ajalugu saavad lugeda kõik liikmed alates jututoaga liitumise hetkest.</translation>
    </message>
    <message>
        <location line="+22"/>
        <source>%1 has changed the room&apos;s permissions.</source>
        <translation>%1 muutis selle jututoa õigusi.</translation>
    </message>
    <message>
        <location line="+29"/>
        <source>Removed by %1</source>
        <translation>%1 eemaldas selle</translation>
    </message>
    <message>
        <location line="+2"/>
        <source>%1 (%2) removed this message at %3</source>
        <translation>%1 (%2) eemaldas selle sõnumi %3</translation>
    </message>
    <message>
        <location line="+2"/>
        <source>Removed by %1 because: %2</source>
        <translation>%1 eemaldas selle järgneval põhjusel: %2</translation>
    </message>
    <message>
        <location line="+1"/>
        <source>%1 (%2) removed this message at %3
Reason: %4</source>
        <translation>%1 (%2) removed this message at %3
Põhjus: %4</translation>
    </message>
    <message>
        <location line="+123"/>
        <source>%2 revoked the invite to %1.</source>
        <translation>%2 tühistas kutse kasutajale %1.</translation>
    </message>
    <message>
        <location line="+5"/>
        <source>%2 kicked %1.</source>
        <translation>%2 müksas kasutaja %1 jututoast välja.</translation>
    </message>
    <message>
        <location line="+2"/>
        <source>%2 unbanned %1.</source>
        <translation>%2 eemaldas ligipääsupiirangu kasutajalt %1.</translation>
    </message>
    <message>
        <location line="+5"/>
        <source>%2 rejected the knock from %1.</source>
        <translation>%2 lükkas tagasi kasutaja %1 koputuse jututoa uksele.</translation>
    </message>
    <message>
        <location line="-35"/>
        <source>%1 changed their avatar.</source>
        <translation>%1 muutis oma tunnuspilti.</translation>
    </message>
    <message>
        <location line="+2"/>
        <source>%1 changed some profile info.</source>
        <translation>%1 muutis oma profiili.</translation>
    </message>
    <message>
        <location line="+5"/>
        <source>%1 joined.</source>
        <translation>%1 liitus jututoaga.</translation>
    </message>
    <message>
        <location line="+3"/>
        <source>%1 joined via authorisation from %2&apos;s server.</source>
        <translation>%1 liitus peale autentimist serverist %2.</translation>
    </message>
    <message>
        <location line="+11"/>
        <source>%1 rejected their invite.</source>
        <translation>%1 lükkas liitumiskutse tagasi.</translation>
    </message>
    <message>
        <location line="+5"/>
        <source>%1 left the room.</source>
        <translation>%1 lahkus jututoast.</translation>
    </message>
    <message>
        <location line="+26"/>
        <source>Reason: %1</source>
        <translation>Põhjus: %1</translation>
    </message>
    <message>
        <location line="-19"/>
        <source>%1 redacted their knock.</source>
        <translation>%1 muutis oma koputust jututoa uksele.</translation>
    </message>
    <message>
        <location line="-1070"/>
        <source>You joined this room.</source>
        <translation>Sa liitusid jututoaga.</translation>
    </message>
    <message>
        <location line="+1019"/>
        <source>%1 invited %2.</source>
        <translation>%1 saatis kutse kasutajale %2.</translation>
    </message>
    <message>
        <location line="+12"/>
        <source>%1 has changed their avatar and changed their display name to %2.</source>
        <translation>%1 muutis oma tunnuspilti ja seadistas uueks kuvatavaks nimeks %2.</translation>
    </message>
    <message>
        <location line="+4"/>
        <source>%1 has changed their display name to %2.</source>
        <translation>%1 seadistas uueks kuvatavaks nimeks %2.</translation>
    </message>
    <message>
        <location line="+39"/>
        <source>%1 left after having already left!</source>
        <comment>This is a leave event after the user already left and shouldn&apos;t happen apart from state resets</comment>
        <translation>%1 lahkus jututoast peale seda, kui ta juba oli lahkunud!</translation>
    </message>
    <message>
        <location line="+7"/>
        <source>%1 banned %2</source>
        <translation>%1 seadis suhtluskeelu kasutajale %2</translation>
    </message>
    <message>
        <location line="+3"/>
        <source>%1 knocked.</source>
        <translation>%1 müksati välja.</translation>
    </message>
</context>
<context>
    <name>TimelineRow</name>
    <message>
        <location filename="../qml/TimelineRow.qml" line="+207"/>
        <source>Edited</source>
        <translation>Muudetud</translation>
    </message>
</context>
<context>
    <name>TimelineView</name>
    <message>
        <location filename="../qml/TimelineView.qml" line="+30"/>
        <source>No room open</source>
        <translation>Ühtegi jututuba pole avatud</translation>
    </message>
    <message>
        <location line="+137"/>
        <source>No preview available</source>
        <translation>Eelvaade pole saadaval</translation>
    </message>
    <message>
        <location line="+7"/>
        <source>%1 member(s)</source>
        <translation>%1 liige(t)</translation>
    </message>
    <message>
        <location line="+33"/>
        <source>join the conversation</source>
        <translation>liitu vestlusega</translation>
    </message>
    <message>
        <location line="+7"/>
        <source>accept invite</source>
        <translation>võta kutse vastu</translation>
    </message>
    <message>
        <location line="+7"/>
        <source>decline invite</source>
        <translation>lükka kutse tagasi</translation>
    </message>
    <message>
        <location line="+27"/>
        <source>Back to room list</source>
        <translation>Tagasi jututubade loendisse</translation>
    </message>
</context>
<context>
    <name>TopBar</name>
    <message>
        <location filename="../qml/TopBar.qml" line="+95"/>
        <source>Back to room list</source>
        <translation>Tagasi jututubade loendisse</translation>
    </message>
    <message>
        <location line="-76"/>
        <source>No room selected</source>
        <translation>Jututuba on valimata</translation>
    </message>
    <message>
        <location line="+139"/>
        <source>This room is not encrypted!</source>
        <translation>See jututuba on krüptimata!</translation>
    </message>
    <message>
        <location line="+4"/>
        <source>This room contains only verified devices.</source>
        <translation>Selles jututoas on vaid verifitseeritud seadmed.</translation>
    </message>
    <message>
        <location line="+2"/>
        <source>This room contains verified devices and devices which have never changed their master key.</source>
        <translation>Selles jututoas on vaid verifitseeritud seadmed ning nad ei ole kunagi muutnud oma juurvõtit.</translation>
    </message>
    <message>
        <location line="+2"/>
        <source>This room contains unverified devices!</source>
        <translation>Selles jututoas leidub verifitseerimata seadmeid!</translation>
    </message>
    <message>
        <location line="+22"/>
        <source>Show or hide pinned messages</source>
        <translation>Näita klammerdatud sõnumeid või peida nad</translation>
    </message>
    <message>
        <location line="+28"/>
        <source>Room options</source>
        <translation>Jututoa valikud</translation>
    </message>
    <message>
        <location line="+8"/>
        <source>Invite users</source>
        <translation>Kutsu kasutajaid</translation>
    </message>
    <message>
        <location line="+5"/>
        <source>Members</source>
        <translation>Liikmed</translation>
    </message>
    <message>
        <location line="+5"/>
        <source>Leave room</source>
        <translation>Lahku jututoast</translation>
    </message>
    <message>
        <location line="+5"/>
        <source>Settings</source>
        <translation>Seadistused</translation>
    </message>
    <message>
        <location line="+68"/>
        <source>Unpin</source>
        <translation>Võta lahti</translation>
    </message>
</context>
<context>
    <name>TrayIcon</name>
    <message>
        <location filename="../../src/TrayIcon.cpp" line="+117"/>
        <source>Show</source>
        <translation>Näita</translation>
    </message>
    <message>
        <location line="+1"/>
        <source>Quit</source>
        <translation>Lõpeta töö</translation>
    </message>
</context>
<context>
    <name>UIA</name>
    <message>
        <location filename="../../src/ui/UIA.cpp" line="+59"/>
        <source>No available registration flows!</source>
        <translation>Registreerimiseks vajalikku töövoogu ei leidu!</translation>
    </message>
    <message>
        <location line="+26"/>
        <location line="+24"/>
        <location line="+17"/>
        <source>Registration aborted</source>
        <translation>Registreerimine on katkestatud</translation>
    </message>
    <message>
        <location line="-27"/>
        <source>Please enter a valid registration token.</source>
        <translation>Registreerimiseks palun sisesta kehtiv tunnusluba.</translation>
    </message>
    <message>
        <location line="+165"/>
        <source>Invalid token</source>
        <translation>Vigane tunnusluba</translation>
    </message>
</context>
<context>
    <name>UserProfile</name>
    <message>
        <location filename="../qml/dialogs/UserProfile.qml" line="+26"/>
        <source>Global User Profile</source>
        <translation>Üldine kasutajaprofiil</translation>
    </message>
    <message>
        <location line="+0"/>
        <source>Room User Profile</source>
        <translation>Kasutajaprofiil jututoas</translation>
    </message>
    <message>
        <location line="+48"/>
        <source>Change avatar globally.</source>
        <translation>Muuda oma tunnuspilti kõikjal.</translation>
    </message>
    <message>
        <location line="+0"/>
        <source>Change avatar. Will only apply to this room.</source>
        <translation>Muuda oma tunnuspilti vaid selles jututoas.</translation>
    </message>
    <message>
        <location line="+84"/>
        <source>Change display name globally.</source>
        <translation>Muuda oma kuvatavat nime kõikjal.</translation>
    </message>
    <message>
        <location line="+0"/>
        <source>Change display name. Will only apply to this room.</source>
        <translation>Muuda oma kuvatavat nime vaid selles jututoas.</translation>
    </message>
    <message>
        <location line="+29"/>
        <source>Room: %1</source>
        <translation>Jututuba: %1</translation>
    </message>
    <message>
        <location line="+1"/>
        <source>This is a room-specific profile. The user&apos;s name and avatar may be different from their global versions.</source>
        <translation>See kasutajaprofiil on vaid selle jututoa kohane. Kasutaja kuvatav nimi ja tunnuspilt võivad muudes jutubades olla teistsugused.</translation>
    </message>
    <message>
        <location line="+15"/>
        <source>Open the global profile for this user.</source>
        <translation>Vaata selle kasutaja üldist profiili.</translation>
    </message>
    <message>
        <location line="+9"/>
        <location line="+200"/>
        <source>Verify</source>
        <translation>Verifitseeri</translation>
    </message>
    <message>
        <location line="-162"/>
        <source>Start a private chat.</source>
        <translation>Alusta privaatset vestlust.</translation>
    </message>
    <message>
        <location line="+8"/>
        <source>Kick the user.</source>
        <translation>Müksa kasutaja välja.</translation>
    </message>
    <message>
        <location line="+9"/>
        <source>Ban the user.</source>
        <translation>Sea kasutajale suhtluskeeld.</translation>
    </message>
    <message>
        <location line="+9"/>
        <source>Refresh device list.</source>
        <translation>Uuenda seadmete loendit.</translation>
    </message>
    <message>
        <location line="+56"/>
        <source>Sign out this device.</source>
        <translation>Logi see seade võrgust välja.</translation>
    </message>
    <message>
        <location line="+31"/>
        <source>Change device name.</source>
        <translation>Muuda seadme nime.</translation>
    </message>
    <message>
        <location line="+22"/>
        <source>Last seen %1 from %2</source>
        <translation>Viimati oli võrgus %1 %2 aadressil</translation>
    </message>
    <message>
        <location line="+27"/>
        <source>Unverify</source>
        <translation>Võta verifitseerimine tagasi</translation>
    </message>
    <message>
        <location filename="../../src/ui/UserProfile.cpp" line="+153"/>
        <source>Sign out device %1</source>
        <translation>Logi %1 seade võrgust välja</translation>
    </message>
    <message>
        <location line="+10"/>
        <source>You signed out this device.</source>
        <translation>Sa oled selle seadme võrgust välja loginud.</translation>
    </message>
    <message>
        <location line="+224"/>
        <source>Select an avatar</source>
        <translation>Vali tunnuspilt</translation>
    </message>
    <message>
        <location line="+0"/>
        <source>All Files (*)</source>
        <translation>Kõik failid (*)</translation>
    </message>
    <message>
        <location line="+12"/>
        <source>The selected file is not an image</source>
        <translation>Valitud fail ei ole pildifail</translation>
    </message>
    <message>
        <location line="+5"/>
        <source>Error while reading file: %1</source>
        <translation>Viga faili lugemisel: %1</translation>
    </message>
</context>
<context>
    <name>UserSettings</name>
    <message>
        <location filename="../../src/UserSettingsPage.cpp" line="+456"/>
        <location filename="../../src/UserSettingsPage.h" line="+219"/>
        <source>Default</source>
        <translation>Vaikimisi</translation>
    </message>
</context>
<context>
    <name>UserSettingsModel</name>
    <message>
        <location line="+376"/>
        <source>Theme</source>
        <translation>Teema</translation>
    </message>
    <message>
        <location line="+2"/>
        <source>Scale factor</source>
        <translation>Mastaabitegur</translation>
    </message>
    <message>
        <location line="+2"/>
        <source>Highlight message on hover</source>
        <translation>Üle sõnumi liikumisel too ta esile</translation>
    </message>
    <message>
        <location line="+2"/>
        <source>Large Emoji in timeline</source>
        <translation>Suured emojid ajajoonel</translation>
    </message>
    <message>
        <location line="+2"/>
        <source>Minimize to tray</source>
        <translation>Kahanda tegumiribale</translation>
    </message>
    <message>
        <location line="+2"/>
        <source>Start in tray</source>
        <translation>Käivita tegumiribalt</translation>
    </message>
    <message>
        <location line="+2"/>
        <source>Group&apos;s sidebar</source>
        <translation>Rühmade külgpaan</translation>
    </message>
    <message>
        <location line="+2"/>
        <source>Send messages as Markdown</source>
        <translation>Saada sõnumid kasutades Markdown vormindust</translation>
    </message>
    <message>
        <location line="+2"/>
        <source>Enable message bubbles</source>
        <translation>Kasuta jutumulle</translation>
    </message>
    <message>
        <location line="+2"/>
        <source>Enable small Avatars</source>
        <translation>Kasuta väikeseid tunnuspilte</translation>
    </message>
    <message>
        <location line="+2"/>
        <source>Play animated images only on hover</source>
        <translation>Esita liikuvaid pilte vaid siis, kui kursor on pildi kohal</translation>
    </message>
    <message>
        <location line="+2"/>
        <source>Typing notifications</source>
        <translation>Kirjutamisteatised</translation>
    </message>
    <message>
        <location line="+2"/>
        <source>Sort rooms by unreads</source>
        <translation>Järjesta jututoad lugemata tubade alusel</translation>
    </message>
    <message>
        <location line="+2"/>
        <source>Show buttons in timeline</source>
        <translation>Näita ajajoonel nuppe</translation>
    </message>
    <message>
        <location line="+2"/>
        <source>Limit width of timeline</source>
        <translation>Piira ajajoone laiust</translation>
    </message>
    <message>
        <location line="+2"/>
        <source>Read receipts</source>
        <translation>Lugemisteatised</translation>
    </message>
    <message>
        <location line="+2"/>
        <source>Desktop notifications</source>
        <translation>Töölauakeskkonna teavitused</translation>
    </message>
    <message>
        <location line="+2"/>
        <source>Alert on notification</source>
        <translation>Anna teavitustest märku</translation>
    </message>
    <message>
        <location line="+2"/>
        <source>Circular Avatars</source>
        <translation>Ümmargused tunnuspildid</translation>
    </message>
    <message>
        <location line="+2"/>
        <source>Use identicons</source>
        <translation>Kasuta identikone</translation>
    </message>
    <message>
        <location line="+2"/>
        <source>Decrypt messages in sidebar</source>
        <translation>Dekrüpti sõnumid külgribal</translation>
    </message>
    <message>
        <location line="+2"/>
        <source>Privacy Screen</source>
        <translation>Privaatsust tagav sirm</translation>
    </message>
    <message>
        <location line="+2"/>
        <source>Privacy screen timeout (in seconds [0 - 3600])</source>
        <translation>Viivitus privaatsussirmi sisselülitamisel (sekundites [0 - 3600])</translation>
    </message>
    <message>
        <location line="+2"/>
        <source>Touchscreen mode</source>
        <translation>Puuteekraani režiim</translation>
    </message>
    <message>
        <location line="+2"/>
        <source>Font size</source>
        <translation>Fondi suurus</translation>
    </message>
    <message>
        <location line="+2"/>
        <source>Font Family</source>
        <translation>Fondiperekond</translation>
    </message>
    <message>
        <location line="+2"/>
        <source>Emoji Font Family</source>
        <translation>Fondiperekond emojide jaoks</translation>
    </message>
    <message>
        <location line="+2"/>
        <source>Ringtone</source>
        <translation>Kõnehelin</translation>
    </message>
    <message>
        <location line="+2"/>
        <source>Microphone</source>
        <translation>Mikrofon</translation>
    </message>
    <message>
        <location line="+2"/>
        <source>Camera</source>
        <translation>Kaamera</translation>
    </message>
    <message>
        <location line="+2"/>
        <source>Camera resolution</source>
        <translation>Kaamera eraldusvõime</translation>
    </message>
    <message>
        <location line="+2"/>
        <source>Camera frame rate</source>
        <translation>Kaamera kaadrisagedus</translation>
    </message>
    <message>
        <location line="+2"/>
        <source>Allow fallback call assist server</source>
        <translation>Luba tagavara-kõnehõlbustusserveri kasutamist</translation>
    </message>
    <message>
        <location line="+2"/>
        <source>Send encrypted messages to verified users only</source>
        <translation>Saada krüptitud sõnumeid vaid verifitseeritud kasutajatele</translation>
    </message>
    <message>
        <location line="+2"/>
        <source>Share keys with verified users and devices</source>
        <translation>Jaga võtmeid verifitseeritud kasutajate ja seadmetega</translation>
    </message>
    <message>
        <location line="+2"/>
        <source>Online Key Backup</source>
        <translation>Krüptovõtmete varundus võrgus</translation>
    </message>
    <message>
        <location line="+2"/>
        <source>Profile</source>
        <translation>Profiil</translation>
    </message>
    <message>
        <location line="+2"/>
        <source>User ID</source>
        <translation>Kasutaja tunnus</translation>
    </message>
    <message>
        <location line="+2"/>
        <source>Accesstoken</source>
        <translation>Ligipääsu tunnusluba</translation>
    </message>
    <message>
        <location line="+2"/>
        <source>Device ID</source>
        <translation>Seadme tunnus</translation>
    </message>
    <message>
        <location line="+2"/>
        <source>Device Fingerprint</source>
        <translation>Seadme sõrmejälg</translation>
    </message>
    <message>
        <location line="+2"/>
        <source>Homeserver</source>
        <translation>Koduserver</translation>
    </message>
    <message>
        <location line="+2"/>
        <source>Version</source>
        <translation>Versioon</translation>
    </message>
    <message>
        <location line="+2"/>
        <source>Platform</source>
        <translation>Platvorm</translation>
    </message>
    <message>
        <location line="+2"/>
        <source>GENERAL</source>
        <translation>ÜLDISED SEADISTUSED</translation>
    </message>
    <message>
        <location line="+2"/>
        <source>TIMELINE</source>
        <translation>AJAJOON</translation>
    </message>
    <message>
        <location line="+2"/>
        <source>SIDEBAR</source>
        <translation>KÜLGPAAN</translation>
    </message>
    <message>
        <location line="+2"/>
        <source>TRAY</source>
        <translation>TEGUMIRIBA</translation>
    </message>
    <message>
        <location line="+2"/>
        <source>NOTIFICATIONS</source>
        <translation>TEAVITUSED</translation>
    </message>
    <message>
        <location line="+2"/>
        <source>CALLS</source>
        <translation>KÕNED</translation>
    </message>
    <message>
        <location line="+2"/>
        <source>ENCRYPTION</source>
        <translation>KRÜPTIMINE</translation>
    </message>
    <message>
        <location line="+2"/>
        <source>INFO</source>
        <translation>TEAVE</translation>
    </message>
    <message>
        <location line="+2"/>
        <source>Session Keys</source>
        <translation>Sessioonivõtmed</translation>
    </message>
    <message>
        <location line="+2"/>
        <source>Cross Signing Secrets</source>
        <translation>Risttunnustamise võtmed</translation>
    </message>
    <message>
        <location line="+2"/>
        <source>Online backup key</source>
        <translation>Võrgupõhise varunduse võti</translation>
    </message>
    <message>
        <location line="+2"/>
        <source>Self signing key</source>
        <translation>Omatunnustusvõti</translation>
    </message>
    <message>
        <location line="+2"/>
        <source>User signing key</source>
        <translation>Kasutaja allkirjavõti</translation>
    </message>
    <message>
        <location line="+2"/>
        <source>Master signing key</source>
        <translation>Allkirjastamise juurvõti</translation>
    </message>
    <message>
        <location line="+91"/>
        <source>Default</source>
        <translation>Vaikimisi</translation>
    </message>
    <message>
        <location line="+33"/>
        <source>Set the notification sound to play when a call invite arrives</source>
        <translation>Seadista helin, mis annab märku uuest kõnest</translation>
    </message>
    <message>
        <location line="+7"/>
        <source>Set the max width of messages in the timeline (in pixels). This can help readability on wide screen, when Nheko is maximised</source>
        <translation>Seadista sõnumite suurim laius pikslites ajajoonel. See parandab loetavust suurel ekraanil, kui Nheko on avatud täisvaates.</translation>
    </message>
    <message>
        <location line="+3"/>
        <source>Set timeout (in seconds) for how long after window loses
focus before the screen will be blurred.
Set to 0 to blur immediately after focus loss. Max value of 1 hour (3600 seconds)</source>
        <translation>Seadista aeg sekundites, mille möödumisel
peale akna fookuse kadumist ajajoone vaade hägustub.
0 hägustab vaate koheselt. Pikim viivitus saab olla 1 tund (3600 sekundit)</translation>
    </message>
    <message>
        <location line="+7"/>
        <source>Change the background color of messages when you hover over them.</source>
        <translation>Üle sõnumite liikudes muuda nende taustavärvi.</translation>
    </message>
    <message>
        <location line="+2"/>
        <source>Make font size larger if messages with only a few emojis are displayed.</source>
        <translation>Tee sõnumi font suuremaks, kui sõnumis on vaid mõned emojid.</translation>
    </message>
    <message>
        <location line="+2"/>
        <source>Keep the application running in the background after closing the client window.</source>
        <translation>Peale akna sulgemist jäta rakendus taustal tööle.</translation>
    </message>
    <message>
        <location line="+3"/>
        <source>Start the application in the background without showing the client window.</source>
        <translation>Käivita rakendus taustal ilma kliendiakna kuvamiseta.</translation>
    </message>
    <message>
        <location line="+2"/>
        <source>Show a column containing groups and tags next to the room list.</source>
        <translation>Näita jututubade loendi kõrval veergu rühmade ja siltidega.</translation>
    </message>
    <message>
        <location line="+2"/>
        <source>Allow using markdown in messages.
When disabled, all messages are sent as a plain text.</source>
        <translation>Luba Markdown-vormingu kasutamine sõnumite koostamisel.
Kui Markdown ei ole kasutusel, siis saadetakse kõik sõnumid vormindamata tekstina.</translation>
    </message>
    <message>
        <location line="+4"/>
        <source>Messages get a bubble background. This also triggers some layout changes (WIP).</source>
        <translation>Sõnumeid kuvatakse jutumullides. Sellega kaasnevad ka mõned muudatused rakenduse välimuses (osaliselt veel arenduses).</translation>
    </message>
    <message>
        <location line="+3"/>
        <source>Avatars are resized to fit above the message.</source>
        <translation>Tunnuspiltide suurus kohendub nii, et ta mahuks sõnumi kohale.</translation>
    </message>
    <message>
        <location line="+2"/>
        <source>Plays media like GIFs or WEBPs only when explicitly hovering over them.</source>
        <translation>Esita liikuvaid GIF ja WEBP pilte vaid siis, kui kursor on pildi kohal.</translation>
    </message>
    <message>
        <location line="+2"/>
        <source>Show who is typing in a room.
This will also enable or disable sending typing notifications to others.</source>
        <translation>Näita, kes jututoas parasjagu kirjutab.
Samaga lülitatakse sisse või välja ka sinu kirjutamisteatiste saatmine teistele kasutajatele.</translation>
    </message>
    <message>
        <location line="+4"/>
        <source>Display rooms with new messages first.
If this is off, the list of rooms will only be sorted by the timestamp of the last message in a room.
If this is on, rooms which have active notifications (the small circle with a number in it) will be sorted on top. Rooms, that you have muted, will still be sorted by timestamp, since you don&apos;t seem to consider them as important as the other rooms.</source>
        <translation>Kuva uute sõnumitega jututoad esimesena.
Kui see valik on välja lülitatud, siis jututoad järjestatakse viimati saanunud sõnumi ajatempli alusel.
Kui see valik on sisse lülitatud, siis teavitustega jututoad (pisike ümmargune numbriga ikoon) järjestatakse esimesena. Sinu poolt summutatud jututoad järjestatakse ikkagi ajatempli alusel, sest sa ei pea neid teistega võrreldes piisavalt tähtsaks.</translation>
    </message>
    <message>
        <location line="+8"/>
        <source>Show buttons to quickly reply, react or access additional options next to each message.</source>
        <translation>Näita iga sõnumi kõrval nuppe, mis võimaldavad kiiresti vastata, reageerida või teha sõnumiga muid toiminguid.</translation>
    </message>
    <message>
        <location line="+4"/>
        <source>Show if your message was read.
Status is displayed next to timestamps.</source>
        <translation>Näita, kas sinu sõnum sai loetud.
Lugemise olekut kuvatakse ajatempli kõrval.</translation>
    </message>
    <message>
        <location line="+2"/>
<<<<<<< HEAD
        <source>Notify about received message when the client is not currently focused.</source>
        <translation>Näita saabunud sõnumi teavitust, kui Nheko ei ole parasjagu fookuses.</translation>
=======
        <source>Notify about received messages when the client is not currently focused.</source>
        <translation type="unfinished"></translation>
>>>>>>> ac1d6782
    </message>
    <message>
        <location line="+6"/>
        <source>Change the appearance of user avatars in chats.
OFF - square, ON - circle.</source>
        <translation type="unfinished"></translation>
    </message>
    <message>
        <location line="+52"/>
        <source>The key to verify your own devices. If it is cached, verifying one of your devices will mark it verified for all your other devices and for users that have verified you.</source>
        <translation type="unfinished"></translation>
    </message>
    <message>
        <location line="-56"/>
        <source>Show an alert when a message is received.
This usually causes the application icon in the task bar to animate in some fashion.</source>
        <translation>Sõnumi saabumisel näita teavitust.
See tavaliselt tähendab, et rakenduse ikoon tegumiribal annab mingit sorti animatsiooniga sulle märku.</translation>
    </message>
    <message>
<<<<<<< HEAD
        <location line="+4"/>
        <source>Change the appearance of user avatars in chats.
OFF - square, ON - Circle.</source>
        <translation>Muuda vestlustes kuvatavate tunnuspiltide kuju.
Väljalülitatuna - ruut, sisselülitatuna - ümmargune.</translation>
    </message>
    <message>
        <location line="+3"/>
=======
        <location line="+7"/>
>>>>>>> ac1d6782
        <source>Display an identicon instead of a letter when no avatar is set.</source>
        <translation>Kui tunnuspilt on seadistamata, siis kuva tähe asemel identikoni (matemaatilist tunnuspilti).</translation>
    </message>
    <message>
        <location line="+2"/>
        <source>Decrypt the messages shown in the sidebar.
Only affects messages in encrypted chats.</source>
        <translation>Dekrüpti külgpaanis kuvatavaid sõnumeid.
Kehtib vaid läbivalt krüptitud vestluste puhul.</translation>
    </message>
    <message>
        <location line="+3"/>
        <source>When the window loses focus, the timeline will
be blurred.</source>
        <translation>Kui aken kaotab fookuse,
siis ajajoone vaade hägustub.</translation>
    </message>
    <message>
        <location line="+2"/>
        <source>Will prevent text selection in the timeline to make touch scrolling easier.</source>
        <translation>Selleks, et puutega kerimine oleks lihtsam, blokeerib see seadistus tekstivaliku ajajoonel.</translation>
    </message>
    <message>
        <location line="+3"/>
        <source>Change the scale factor of the whole user interface.</source>
        <translation>Muuda kogu kasutajaliidese suurust.</translation>
    </message>
    <message>
        <location line="+2"/>
        <source>Will use turn.matrix.org as assist when your home server does not offer one.</source>
        <translation>Kui sinu koduserver ei paku välja sobilikku kõnehõlbustusserverit, siis kasuta turn.matrix.org teenust.</translation>
    </message>
    <message>
        <location line="+3"/>
        <source>Requires a user to be verified to send encrypted messages to them. This improves safety but makes E2EE more tedious.</source>
        <translation>Selle tingimuse alusel peab kasutaja olema krüptitud sõnumivahetuse jaoks verifitseeritud. Niisugune nõue parandab turvalisust, kuid teeb läbiva krüptimise natuke ebamugavamaks.</translation>
    </message>
    <message>
        <location line="+3"/>
        <source>Automatically replies to key requests from other users, if they are verified, even if that device shouldn&apos;t have access to those keys otherwise.</source>
        <translation>Kui teised kasutajad on verifitseeritud, siis luba automaatselt vastata nende krüptovõtmete päringutele isegi siis, kui too seade ei peaks saama neid võtmeid kasutada.</translation>
    </message>
    <message>
        <location line="+4"/>
        <source>Download message encryption keys from and upload to the encrypted online key backup.</source>
        <translation>Luba krüptitud võtmete varunduseks laadida sõnumite krüptovõtmeid sinu serverisse või sinu serverist.</translation>
    </message>
    <message>
        <location line="+23"/>
        <source>The key to decrypt online key backups. If it is cached, you can enable online key backup to store encryption keys securely encrypted on the server.</source>
        <translation>Selle võtmega dekrüptitakse võrku varundatud muud võtmed. Kui see võti on puhverdatud, siis saad kasutusele võtta oma krüptovõtmete turvalise varundamise sinu koduserveris.</translation>
    </message>
    <message>
<<<<<<< HEAD
        <location line="+4"/>
        <source>The key to verify your own devices. If it is cached, verifying one of your devices will mark it verified for all your other devices and for users, that have verified you.</source>
        <translation>Selle võtmega verifitseerid oma seadmeid. Kui ta on puhverdatud, siis sinu seadme verifitseerimine märgib selle seadme usaldusväärseks nii sinu muude seadmete kui selliste kasutajate jaoks, kes on sind verifitseerinud.</translation>
    </message>
    <message>
        <location line="+5"/>
=======
        <location line="+9"/>
>>>>>>> ac1d6782
        <source>The key to verify other users. If it is cached, verifying a user will verify all their devices.</source>
        <translation>Teiste kasutajate verifitseerimiseks mõeldud võti. Kui see võti on puhverdatud, siis kasutaja verifitseerimine tähendab ka kõikide tema seadmete verifitseerimist.</translation>
    </message>
    <message>
        <location line="+4"/>
        <source>Your most important key. You don&apos;t need to have it cached, since not caching it makes it less likely it can be stolen and it is only needed to rotate your other signing keys.</source>
        <translation>Sinu kõige olulisem krüptovõti. See ei pea olema puhverdatud (mis hoiab ära ka võimaliku varastamise) ning teda on vaja vaid sinu muude allkirjavõtmete ringluse jaoks.</translation>
    </message>
    <message>
        <location line="+392"/>
        <source>Select a file</source>
        <translation>Vali fail</translation>
    </message>
    <message>
        <location line="+0"/>
        <source>All Files (*)</source>
        <translation>Kõik failid (*)</translation>
    </message>
    <message>
        <location line="+82"/>
        <source>Open Sessions File</source>
        <translation>Ava sessioonide fail</translation>
    </message>
    <message>
        <location line="+4"/>
        <location line="+18"/>
        <location line="+8"/>
        <location line="+18"/>
        <location line="+11"/>
        <location line="+18"/>
        <source>Error</source>
        <translation>Viga</translation>
    </message>
    <message>
        <location line="-64"/>
        <location line="+26"/>
        <source>File Password</source>
        <translation>Faili salasõna</translation>
    </message>
    <message>
        <location line="-25"/>
        <source>Enter the passphrase to decrypt the file:</source>
        <translation>Faili dekrüptimiseks sisesta salafraas:</translation>
    </message>
    <message>
        <location line="+8"/>
        <location line="+26"/>
        <source>The password cannot be empty</source>
        <translation>Salasõna ei saa olla tühi</translation>
    </message>
    <message>
        <location line="-8"/>
        <source>Enter passphrase to encrypt your session keys:</source>
        <translation>Oma sessioonivõtmete krüptimiseks sisesta salafraas:</translation>
    </message>
    <message>
        <location line="+15"/>
        <source>File to save the exported session keys</source>
        <translation>Fail, kuhu salvestad eksporditavad sessiooni krüptovõtmed</translation>
    </message>
</context>
<context>
    <name>UserSettingsPage</name>
    <message>
        <location filename="../qml/pages/UserSettingsPage.qml" line="+213"/>
        <source>REQUEST</source>
        <translation>PÄRING</translation>
    </message>
    <message>
        <location line="-4"/>
        <source>DOWNLOAD</source>
        <translation>ALLALAADIMISED</translation>
    </message>
    <message>
        <location line="-20"/>
        <source>CACHED</source>
        <translation>PUHVERDATUD</translation>
    </message>
    <message>
        <location line="+0"/>
        <source>NOT CACHED</source>
        <translation>PUHVERDAMATA</translation>
    </message>
    <message>
        <location line="+49"/>
        <source>Back</source>
        <translation>Tagasi</translation>
    </message>
    <message>
        <location line="-42"/>
        <source>IMPORT</source>
        <translation>IMPORDI</translation>
    </message>
    <message>
        <location line="+4"/>
        <source>EXPORT</source>
        <translation>EKSPORDI</translation>
    </message>
</context>
<context>
    <name>VerificationManager</name>
    <message>
        <location filename="../../src/encryption/VerificationManager.cpp" line="+133"/>
        <source>No encrypted private chat found with this user. Create an encrypted private chat with this user and try again.</source>
        <translation>Ühtegi krüptitud vestlust selle kasutajaga ei leidunud. Palun loo temaga krüptitud vestlus ja proovi uuesti.</translation>
    </message>
</context>
<context>
    <name>Waiting</name>
    <message>
        <location filename="../qml/device-verification/Waiting.qml" line="+13"/>
        <source>Waiting for other party…</source>
        <translation>Ootan teise osapoole tegevust…</translation>
    </message>
    <message>
        <location line="+18"/>
        <source>Waiting for other side to accept the verification request.</source>
        <translation>Ootan, et teine osapool nõustuks verifitseerimispäringuga.</translation>
    </message>
    <message>
        <location line="+2"/>
        <source>Waiting for other side to continue the verification process.</source>
        <translation>Ootan, et teine osapool jätkaks verifitseerimist.</translation>
    </message>
    <message>
        <location line="+2"/>
        <source>Waiting for other side to complete the verification process.</source>
        <translation>Ootan, et teine osapool lõpetaks verifitseerimise.</translation>
    </message>
    <message>
        <location line="+17"/>
        <source>Cancel</source>
        <translation>Tühista</translation>
    </message>
</context>
<context>
    <name>WelcomePage</name>
    <message>
        <location filename="../qml/pages/WelcomePage.qml" line="+29"/>
        <source>Welcome to nheko! The desktop client for the Matrix protocol.</source>
        <translation>Tere tulemast Nheko kasutajaks! Töölauarakendus Matrix&apos;i protokolli jaoks.</translation>
    </message>
    <message>
        <location line="+10"/>
        <source>Enjoy your stay!</source>
        <translation>Head suhtlemist!</translation>
    </message>
    <message>
        <location line="+14"/>
        <source>REGISTER</source>
        <translation>REGISTREERU</translation>
    </message>
    <message>
        <location line="+8"/>
        <source>LOGIN</source>
        <translation>LOGI SISSE</translation>
    </message>
</context>
<context>
    <name>descriptiveTime</name>
    <message>
        <location filename="../../src/Utils.cpp" line="+193"/>
        <source>Yesterday</source>
        <translation>Eile</translation>
    </message>
</context>
<context>
    <name>dialogs::CreateRoom</name>
    <message>
        <location filename="../../src/dialogs/CreateRoom.cpp" line="+44"/>
        <source>Create room</source>
        <translation>Loo jututuba</translation>
    </message>
    <message>
        <location line="+2"/>
        <source>Cancel</source>
        <translation>Tühista</translation>
    </message>
    <message>
        <location line="+10"/>
        <source>Name</source>
        <translation>Nimi</translation>
    </message>
    <message>
        <location line="+3"/>
        <source>Topic</source>
        <translation>Teema</translation>
    </message>
    <message>
        <location line="+3"/>
        <source>Alias</source>
        <translation>Alias</translation>
    </message>
    <message>
        <location line="+8"/>
        <source>Room Visibility</source>
        <translation>Jututoa nähtavus</translation>
    </message>
    <message>
        <location line="+2"/>
        <source>Private</source>
        <translation>Privaatne jututuba</translation>
    </message>
    <message>
        <location line="+1"/>
        <source>Public</source>
        <translation>Avalik jututuba</translation>
    </message>
    <message>
        <location line="+5"/>
        <source>Room Preset</source>
        <translation>Jututoa tüüp</translation>
    </message>
    <message>
        <location line="+2"/>
        <source>Private Chat</source>
        <translation>Privaatne vestlus</translation>
    </message>
    <message>
        <location line="+1"/>
        <source>Public Chat</source>
        <translation>Avalik vestlus</translation>
    </message>
    <message>
        <location line="+1"/>
        <source>Trusted Private Chat</source>
        <translation>Usalduslik privaatne vestlus</translation>
    </message>
    <message>
        <location line="+5"/>
        <source>Direct Chat</source>
        <translation>Otsevestlus</translation>
    </message>
</context>
<context>
    <name>dialogs::FallbackAuth</name>
    <message>
        <location filename="../../src/dialogs/FallbackAuth.cpp" line="+38"/>
        <source>Open Fallback in Browser</source>
        <translation>Ava kasutaja registreerimise tagavaravariant veebibrauseris</translation>
    </message>
    <message>
        <location line="+1"/>
        <source>Cancel</source>
        <translation>Katkesta</translation>
    </message>
    <message>
        <location line="+1"/>
        <source>Confirm</source>
        <translation>Kinnita</translation>
    </message>
    <message>
        <location line="+12"/>
        <source>Open the fallback, follow the steps and confirm after completing them.</source>
        <translation>Ava kasutaja registreerimise tagavaravariant, läbi kõik sammud ja kinnita seda, kui kõik valmis on.</translation>
    </message>
</context>
<context>
    <name>dialogs::PreviewUploadOverlay</name>
    <message>
        <location filename="../../src/dialogs/PreviewUploadOverlay.cpp" line="+30"/>
        <source>Upload</source>
        <translation>Laadi üles</translation>
    </message>
    <message>
        <location line="+1"/>
        <source>Cancel</source>
        <translation>Tühista</translation>
    </message>
    <message>
        <location line="+96"/>
        <source>Media type: %1
Media size: %2
</source>
        <translation>Meedia tüüp: %1
Meedia suurus: %2
</translation>
    </message>
</context>
<context>
    <name>dialogs::ReCaptcha</name>
    <message>
        <location filename="../../src/dialogs/ReCaptcha.cpp" line="+38"/>
        <source>Open reCAPTCHA</source>
        <translation>Ava reCAPTCHA</translation>
    </message>
    <message>
        <location line="+1"/>
        <source>Cancel</source>
        <translation>Tühista</translation>
    </message>
    <message>
        <location line="+1"/>
        <source>Confirm</source>
        <translation>Kinnita</translation>
    </message>
    <message>
        <location line="+11"/>
        <source>Solve the reCAPTCHA and press the confirm button</source>
        <translation>Vasta reCAPTCHA küsimustele ja vajuta kinnita-nuppu</translation>
    </message>
</context>
<context>
    <name>message-description sent:</name>
    <message>
        <location filename="../../src/Utils.h" line="+117"/>
        <source>You sent an audio clip</source>
        <translation>Sa saatsid helifaili</translation>
    </message>
    <message>
        <location line="+3"/>
        <source>%1 sent an audio clip</source>
        <translation>%1 saatis helifaili</translation>
    </message>
    <message>
        <location line="+4"/>
        <source>You sent an image</source>
        <translation>Sa saatsid pildi</translation>
    </message>
    <message>
        <location line="+2"/>
        <source>%1 sent an image</source>
        <translation>%1 saatis pildi</translation>
    </message>
    <message>
        <location line="+4"/>
        <source>You sent a file</source>
        <translation>Sa saatsid faili</translation>
    </message>
    <message>
        <location line="+2"/>
        <source>%1 sent a file</source>
        <translation>%1 saatis faili</translation>
    </message>
    <message>
        <location line="+4"/>
        <source>You sent a video</source>
        <translation>Sa saatsid video</translation>
    </message>
    <message>
        <location line="+2"/>
        <source>%1 sent a video</source>
        <translation>%1 saatis video</translation>
    </message>
    <message>
        <location line="+4"/>
        <source>You sent a sticker</source>
        <translation>Sa saatsid kleepsu</translation>
    </message>
    <message>
        <location line="+2"/>
        <source>%1 sent a sticker</source>
        <translation>%1 saatis kleepsu</translation>
    </message>
    <message>
        <location line="+4"/>
        <source>You sent a notification</source>
        <translation>Sa saatsid teavituse</translation>
    </message>
    <message>
        <location line="+3"/>
        <source>%1 sent a notification</source>
        <translation>%1 saatis teavituse</translation>
    </message>
    <message>
        <location line="+5"/>
        <source>You: %1</source>
        <translation>Sina: %1</translation>
    </message>
    <message>
        <location line="+2"/>
        <source>%1: %2</source>
        <translation>%1: %2</translation>
    </message>
    <message>
        <location line="+6"/>
        <source>You sent an encrypted message</source>
        <translation>Sa saatsid krüptitud sõnumi</translation>
    </message>
    <message>
        <location line="+3"/>
        <source>%1 sent an encrypted message</source>
        <translation>%1 saatis krüptitud sõnumi</translation>
    </message>
    <message>
        <location line="+5"/>
        <source>You placed a call</source>
        <translation>Sa helistasid</translation>
    </message>
    <message>
        <location line="+2"/>
        <source>%1 placed a call</source>
        <translation>%1 helistas</translation>
    </message>
    <message>
        <location line="+4"/>
        <source>You answered a call</source>
        <translation>Sa vastasid kõnele</translation>
    </message>
    <message>
        <location line="+2"/>
        <source>%1 answered a call</source>
        <translation>%1 vastas kõnele</translation>
    </message>
    <message>
        <location line="+4"/>
        <source>You ended a call</source>
        <translation>Sa lõpetasid kõne</translation>
    </message>
    <message>
        <location line="+2"/>
        <source>%1 ended a call</source>
        <translation>%1 lõpetas kõne</translation>
    </message>
</context>
<context>
    <name>utils</name>
    <message>
        <location line="+3"/>
        <source>Unknown Message Type</source>
        <translation>Tundmatu sõnumitüüp</translation>
    </message>
</context>
</TS><|MERGE_RESOLUTION|>--- conflicted
+++ resolved
@@ -665,23 +665,13 @@
     </message>
     <message>
         <location line="+18"/>
-<<<<<<< HEAD
-        <source>These events will be be &lt;b&gt;shown&lt;/b&gt; in %1:</source>
+        <source>These events will be &lt;b&gt;shown&lt;/b&gt; in %1:</source>
         <translation>Neid sündmusi &lt;b&gt;kuvatakse&lt;/b&gt; %1 jututoas:</translation>
-    </message>
-    <message>
-        <location line="+3"/>
-        <source>These events will be be &lt;b&gt;shown&lt;/b&gt; in all rooms:</source>
-        <translation>Neid sündmusi &lt;b&gt;kuvatakse&lt;/b&gt; igas jututoas:</translation>
-=======
-        <source>These events will be &lt;b&gt;shown&lt;/b&gt; in %1:</source>
-        <translation type="unfinished"></translation>
     </message>
     <message>
         <location line="+3"/>
         <source>These events will be &lt;b&gt;shown&lt;/b&gt; in all rooms:</source>
-        <translation type="unfinished"></translation>
->>>>>>> ac1d6782
+        <translation>Neid sündmusi &lt;b&gt;kuvatakse&lt;/b&gt; igas jututoas:</translation>
     </message>
     <message>
         <location line="+15"/>
@@ -1014,12 +1004,12 @@
         <location filename="../../src/LoginPage.cpp" line="+83"/>
         <location line="+6"/>
         <location line="+58"/>
-        <location line="+107"/>
+        <location line="+109"/>
         <source>You have entered an invalid Matrix ID  e.g @joe:matrix.org</source>
         <translation>Sisestatud Matrix&apos;i kasutajatunnus on vigane - peaks olema @kasutaja:server.tld</translation>
     </message>
     <message>
-        <location line="-137"/>
+        <location line="-139"/>
         <source>Autodiscovery failed. Received malformed response.</source>
         <translation>Koduserveri automaatne tuvastamine ei õnnestunud: päringuvastus oli vigane.</translation>
     </message>
@@ -1039,7 +1029,7 @@
         <translation>Päringule sain tagasi vigase vastuse. Palun kontrolli, et koduserveri domeen oleks õige.</translation>
     </message>
     <message>
-        <location line="+6"/>
+        <location line="+8"/>
         <source>An unknown error occured. Make sure the homeserver domain is valid.</source>
         <translation>Tekkis teadmata viga. Palun kontrolli, et koduserveri domeen on õige.</translation>
     </message>
@@ -2051,7 +2041,7 @@
 <context>
     <name>Root</name>
     <message>
-        <location filename="../qml/Root.qml" line="+318"/>
+        <location filename="../qml/Root.qml" line="+319"/>
         <source>Please enter your login password to continue:</source>
         <translation>Jätkamaks palun sisesta oma salasõna:</translation>
     </message>
@@ -3198,19 +3188,15 @@
     </message>
     <message>
         <location line="+2"/>
-<<<<<<< HEAD
-        <source>Notify about received message when the client is not currently focused.</source>
+        <source>Notify about received messages when the client is not currently focused.</source>
         <translation>Näita saabunud sõnumi teavitust, kui Nheko ei ole parasjagu fookuses.</translation>
-=======
-        <source>Notify about received messages when the client is not currently focused.</source>
-        <translation type="unfinished"></translation>
->>>>>>> ac1d6782
     </message>
     <message>
         <location line="+6"/>
         <source>Change the appearance of user avatars in chats.
 OFF - square, ON - circle.</source>
-        <translation type="unfinished"></translation>
+        <translation>Muuda vestlustes kuvatavate tunnuspiltide kuju.
+Väljalülitatuna - ruut, sisselülitatuna - ümmargune.</translation>
     </message>
     <message>
         <location line="+52"/>
@@ -3225,18 +3211,7 @@
 See tavaliselt tähendab, et rakenduse ikoon tegumiribal annab mingit sorti animatsiooniga sulle märku.</translation>
     </message>
     <message>
-<<<<<<< HEAD
-        <location line="+4"/>
-        <source>Change the appearance of user avatars in chats.
-OFF - square, ON - Circle.</source>
-        <translation>Muuda vestlustes kuvatavate tunnuspiltide kuju.
-Väljalülitatuna - ruut, sisselülitatuna - ümmargune.</translation>
-    </message>
-    <message>
-        <location line="+3"/>
-=======
         <location line="+7"/>
->>>>>>> ac1d6782
         <source>Display an identicon instead of a letter when no avatar is set.</source>
         <translation>Kui tunnuspilt on seadistamata, siis kuva tähe asemel identikoni (matemaatilist tunnuspilti).</translation>
     </message>
@@ -3290,16 +3265,7 @@
         <translation>Selle võtmega dekrüptitakse võrku varundatud muud võtmed. Kui see võti on puhverdatud, siis saad kasutusele võtta oma krüptovõtmete turvalise varundamise sinu koduserveris.</translation>
     </message>
     <message>
-<<<<<<< HEAD
-        <location line="+4"/>
-        <source>The key to verify your own devices. If it is cached, verifying one of your devices will mark it verified for all your other devices and for users, that have verified you.</source>
-        <translation>Selle võtmega verifitseerid oma seadmeid. Kui ta on puhverdatud, siis sinu seadme verifitseerimine märgib selle seadme usaldusväärseks nii sinu muude seadmete kui selliste kasutajate jaoks, kes on sind verifitseerinud.</translation>
-    </message>
-    <message>
-        <location line="+5"/>
-=======
         <location line="+9"/>
->>>>>>> ac1d6782
         <source>The key to verify other users. If it is cached, verifying a user will verify all their devices.</source>
         <translation>Teiste kasutajate verifitseerimiseks mõeldud võti. Kui see võti on puhverdatud, siis kasutaja verifitseerimine tähendab ka kõikide tema seadmete verifitseerimist.</translation>
     </message>
