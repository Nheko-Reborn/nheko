--- conflicted
+++ resolved
@@ -1595,15 +1595,9 @@
         <translation>Een onbekende fout trad op. Zorg dat de thuisserver geldig is.</translation>
     </message>
     <message>
-<<<<<<< HEAD
-        <location line="+16"/>
+        <location line="+15"/>
         <source>The selected server does not support a version of the Matrix protocol, that this client understands (v1.1 to v1.5). You can&apos;t sign in.</source>
-        <translation type="unfinished"></translation>
-=======
-        <location line="+15"/>
-        <source>The selected server does not support a version of the Matrix protocol, that this client understands (v1.1 to v1.4). You can&apos;t sign in.</source>
-        <translation>De gekozen server ondersteund geen Matrix, of ieder geval geen versie die Nheko begrijpt (v1.1 tot v1.4). Je kan dus niet inloggen.</translation>
->>>>>>> 2382c17b
+        <translation>De gekozen server ondersteund geen Matrix, of ieder geval geen versie die Nheko begrijpt (v1.1 tot v1.5). Je kan dus niet inloggen.</translation>
     </message>
     <message>
         <location line="+20"/>
@@ -2619,15 +2613,9 @@
         <translation>Een onbekende fout trad op. Zorg dat de thuisserver geldig is.</translation>
     </message>
     <message>
-<<<<<<< HEAD
-        <location line="+17"/>
+        <location line="+16"/>
         <source>The selected server does not support a version of the Matrix protocol that this client understands (v1.1 to v1.5). You can&apos;t register.</source>
-        <translation type="unfinished"></translation>
-=======
-        <location line="+16"/>
-        <source>The selected server does not support a version of the Matrix protocol that this client understands (v1.1 to v1.4). You can&apos;t register.</source>
-        <translation>De gekozen server ondersteunt geen Matrixversie die Nheko begrijpt (v1.1 tot v1.4). Je kan dus niet registeren.</translation>
->>>>>>> 2382c17b
+        <translation>De gekozen server ondersteunt geen Matrixversie die Nheko begrijpt (v1.1 tot v1.5). Je kan dus niet registeren.</translation>
     </message>
     <message>
         <location line="+11"/>
