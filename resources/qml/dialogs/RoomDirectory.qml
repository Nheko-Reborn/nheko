--- conflicted
+++ resolved
@@ -16,19 +16,12 @@
     id: roomDirectoryWindow
 
     visible: true
-<<<<<<< HEAD
-    
+
     minimumHeight: screen.availableSize().height() / 10 * 3
     minimumWidth: screen.availableSize().width() / 10 * 4
     height: screen.availableSize().height()
     width:  screen.availableSize().width() / 10 * (3 * screen.size().width() / 1000)
-    
-=======
-    minimumHeight 288 
-    minimumWidth: 256
-    height: 620
-    width: 440
->>>>>>> 9330ff3e
+
     palette: Nheko.colors
     color: Nheko.colors.window
     modality: Qt.NonModal
