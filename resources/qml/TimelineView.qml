--- conflicted
+++ resolved
@@ -23,7 +23,6 @@
     property var room: null
     property var roomPreview: null
     property bool showBackButton: false
-<<<<<<< HEAD
     property int fullHeight
 
     Component.onCompleted: {
@@ -33,9 +32,8 @@
         if(!Qt.inputMethod.visible)
             fullHeight = height
     }
-=======
+    
     clip: true
->>>>>>> 5078bdd1
 
     Label {
         visible: !room && !TimelineManager.isInitialSync && (!roomPreview || !roomPreview.roomid)
